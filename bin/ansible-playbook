#!/usr/bin/env python
# (C) 2012, Michael DeHaan, <michael.dehaan@gmail.com>

# This file is part of Ansible
#
# Ansible is free software: you can redistribute it and/or modify
# it under the terms of the GNU General Public License as published by
# the Free Software Foundation, either version 3 of the License, or
# (at your option) any later version.
#
# Ansible is distributed in the hope that it will be useful,
# but WITHOUT ANY WARRANTY; without even the implied warranty of
# MERCHANTABILITY or FITNESS FOR A PARTICULAR PURPOSE.  See the
# GNU General Public License for more details.
#
# You should have received a copy of the GNU General Public License
# along with Ansible.  If not, see <http://www.gnu.org/licenses/>.

#######################################################

import sys
import os

import ansible.playbook
import ansible.constants as C
import ansible.utils.template
from ansible import errors
from ansible import callbacks
from ansible import utils
from ansible.color import ANSIBLE_COLOR, stringc
from ansible.callbacks import display

def colorize(lead, num, color):
    """ Print 'lead' = 'num' in 'color' """
    if num != 0 and ANSIBLE_COLOR and color is not None:
        return "%s%s%-15s" % (stringc(lead, color), stringc("=", color), stringc(str(num), color))
    else:
        return "%s=%-4s" % (lead, str(num))

def hostcolor(host, stats, color=True):
    if ANSIBLE_COLOR and color:
        if stats['failures'] != 0 or stats['unreachable'] != 0:
            return "%-37s" % stringc(host, 'red')
        elif stats['changed'] != 0:
            return "%-37s" % stringc(host, 'yellow')
        else:
            return "%-37s" % stringc(host, 'green')
    return "%-26s" % host


def main(args):
    ''' run ansible-playbook operations '''

    # create parser for CLI options
    parser = utils.base_parser(
        constants=C,
        usage = "%prog playbook.yml",
        connect_opts=True,
        runas_opts=True,
        subset_opts=True,
        check_opts=True,
        diff_opts=True
    )
    parser.add_option('-e', '--extra-vars', dest="extra_vars", action="append",
        help="set additional key=value variables from the CLI", default=[])
    parser.add_option('-t', '--tags', dest='tags', default='all',
        help="only run plays and tasks tagged with these values")
    parser.add_option('--skip-tags', dest='skip_tags',
        help="only run plays and tasks whose tags do not match these values")
    parser.add_option('--syntax-check', dest='syntax', action='store_true',
        help="perform a syntax check on the playbook, but do not execute it")
    parser.add_option('--list-tasks', dest='listtasks', action='store_true',
        help="list all tasks that would be executed")
    parser.add_option('--step', dest='step', action='store_true',
        help="one-step-at-a-time: confirm each task before running")
    parser.add_option('--start-at-task', dest='start_at',
        help="start the playbook at the task matching this name")

    options, args = parser.parse_args(args)

    if len(args) == 0:
        parser.print_help(file=sys.stderr)
        return 1

    inventory = ansible.inventory.Inventory(options.inventory)
    inventory.subset(options.subset)
    if len(inventory.list_hosts()) == 0:
        raise errors.AnsibleError("provided hosts list is empty")

    sshpass = None
    sudopass = None
    if not options.listhosts and not options.syntax and not options.listtasks:
        options.ask_pass = options.ask_pass or C.DEFAULT_ASK_PASS
        options.ask_sudo_pass = options.ask_sudo_pass or C.DEFAULT_ASK_SUDO_PASS
        ( sshpass, sudopass ) = utils.ask_passwords(ask_pass=options.ask_pass, ask_sudo_pass=options.ask_sudo_pass)
        options.sudo_user = options.sudo_user or C.DEFAULT_SUDO_USER
<<<<<<< HEAD
    extra_vars = {}
    for extra_vars_opt in options.extra_vars:
        if len(extra_vars_opt) > 0 and extra_vars_opt[0] in '[{':
            extra_vars.update(utils.json_loads(extra_vars_opt))
        else:
            extra_vars.update(utils.parse_kv(extra_vars_opt))
=======

    extra_vars = {}
    if options.extra_vars:
        if options.extra_vars.startswith("@"):
            # Argument is a JSON file
            with open(options.extra_vars[1:]) as fd:
                extra_vars = utils.json_loads(fd.read())
        elif options.extra_vars[0] in '[{':
            # Arguments as JSON
            extra_vars = utils.json_loads(options.extra_vars)
        else:
            # Arguments as Key-value
            extra_vars = utils.parse_kv(options.extra_vars)

>>>>>>> 2ff5a615
    only_tags = options.tags.split(",")
    skip_tags = options.skip_tags
    if options.skip_tags is not None:
        skip_tags = options.skip_tags.split(",")

    for playbook in args:
        if not os.path.exists(playbook):
            raise errors.AnsibleError("the playbook: %s could not be found" % playbook)
        if not os.path.isfile(playbook):
            raise errors.AnsibleError("the playbook: %s does not appear to be a file" % playbook)

    # run all playbooks specified on the command line
    for playbook in args:

        # let inventory know which playbooks are using so it can know the basedirs
        inventory.set_playbook_basedir(os.path.dirname(playbook))

        stats = callbacks.AggregateStats()
        playbook_cb = callbacks.PlaybookCallbacks(verbose=utils.VERBOSITY)
        if options.step:
            playbook_cb.step = options.step
        if options.start_at:
            playbook_cb.start_at = options.start_at
        runner_cb = callbacks.PlaybookRunnerCallbacks(stats, verbose=utils.VERBOSITY)

        pb = ansible.playbook.PlayBook(
            playbook=playbook,
            module_path=options.module_path,
            inventory=inventory,
            forks=options.forks,
            remote_user=options.remote_user,
            remote_pass=sshpass,
            callbacks=playbook_cb,
            runner_callbacks=runner_cb,
            stats=stats,
            timeout=options.timeout,
            transport=options.connection,
            sudo=options.sudo,
            sudo_user=options.sudo_user,
            sudo_pass=sudopass,
            extra_vars=extra_vars,
            private_key_file=options.private_key_file,
            only_tags=only_tags,
            skip_tags=skip_tags,
            check=options.check,
            diff=options.diff
        )

        if options.listhosts or options.listtasks:
            print ''
            print 'playbook: %s' % playbook
            print ''
            playnum = 0
            for (play_ds, play_basedir) in zip(pb.playbook, pb.play_basedirs):
                playnum += 1
                play = ansible.playbook.Play(pb, play_ds, play_basedir)
                label = play.name
                if options.listhosts:
                    hosts = pb.inventory.list_hosts(play.hosts)
                    print '  play #%d (%s): host count=%d' % (playnum, label, len(hosts))
                    for host in hosts:
                        print '    %s' % host
                if options.listtasks:
                    matched_tags, unmatched_tags = play.compare_tags(pb.only_tags)

                    # Remove skipped tasks
                    matched_tags = matched_tags - set(pb.skip_tags)

                    unmatched_tags.discard('all')
                    unknown_tags = ((set(pb.only_tags) | set(pb.skip_tags)) -
                                    (matched_tags | unmatched_tags))

                    if unknown_tags:
                        continue
                    print '  play #%d (%s):' % (playnum, label)

                    for task in play.tasks():
                        if (set(task.tags).intersection(pb.only_tags) and not
                            set(task.tags).intersection(pb.skip_tags)):
                            if getattr(task, 'name', None) is not None:
                                # meta tasks have no names
                                print '    %s' % task.name
                print ''
            continue

        if options.syntax:
            # if we've not exited by now then we are fine.
            print 'Playbook Syntax is fine'
            return 0

        failed_hosts = []

        try:

            pb.run()

            hosts = sorted(pb.stats.processed.keys())
            display(callbacks.banner("PLAY RECAP"))
            playbook_cb.on_stats(pb.stats)

            for h in hosts:
                t = pb.stats.summarize(h)
                if t['unreachable'] > 0 or t['failures'] > 0:
                    failed_hosts.append(h)

            if len(failed_hosts) > 0:
                filename = pb.generate_retry_inventory(failed_hosts)
                if filename:
                    display("           to retry, use: --limit @%s\n" % filename)

            for h in hosts:
                t = pb.stats.summarize(h)

                display("%s : %s %s %s %s" % (
                    hostcolor(h, t),
                    colorize('ok', t['ok'], 'green'),
                    colorize('changed', t['changed'], 'yellow'),
                    colorize('unreachable', t['unreachable'], 'red'),
                    colorize('failed', t['failures'], 'red')),
                    screen_only=True
                )

                display("%s : %s %s %s %s" % (
                    hostcolor(h, t, False),
                    colorize('ok', t['ok'], None),
                    colorize('changed', t['changed'], None),
                    colorize('unreachable', t['unreachable'], None),
                    colorize('failed', t['failures'], None)),
                    log_only=True
                )


            print ""
            if len(failed_hosts) > 0:
                return 2

        except errors.AnsibleError, e:
            display("ERROR: %s" % e, color='red')
            return 1

    return 0


if __name__ == "__main__":
    display(" ", log_only=True)
    display(" ".join(sys.argv), log_only=True)
    display(" ", log_only=True)
    try:
        sys.exit(main(sys.argv[1:]))
    except errors.AnsibleError, e:
        display("ERROR: %s" % e, color='red', stderr=True)
        sys.exit(1)
<|MERGE_RESOLUTION|>--- conflicted
+++ resolved
@@ -94,29 +94,20 @@
         options.ask_sudo_pass = options.ask_sudo_pass or C.DEFAULT_ASK_SUDO_PASS
         ( sshpass, sudopass ) = utils.ask_passwords(ask_pass=options.ask_pass, ask_sudo_pass=options.ask_sudo_pass)
         options.sudo_user = options.sudo_user or C.DEFAULT_SUDO_USER
-<<<<<<< HEAD
+
     extra_vars = {}
-    for extra_vars_opt in options.extra_vars:
-        if len(extra_vars_opt) > 0 and extra_vars_opt[0] in '[{':
-            extra_vars.update(utils.json_loads(extra_vars_opt))
-        else:
-            extra_vars.update(utils.parse_kv(extra_vars_opt))
-=======
-
-    extra_vars = {}
-    if options.extra_vars:
-        if options.extra_vars.startswith("@"):
+    for extra_vars_arg in options.extra_vars:
+        if extra_vars_arg.startswith("@"):
             # Argument is a JSON file
-            with open(options.extra_vars[1:]) as fd:
-                extra_vars = utils.json_loads(fd.read())
-        elif options.extra_vars[0] in '[{':
+            with open(extra_vars_arg[1:]) as fd:
+                extra_vars = utils.combine_vars(extra_vars, utils.json_loads(fd.read()))
+        elif extra_vars_arg[0] in '[{':
             # Arguments as JSON
-            extra_vars = utils.json_loads(options.extra_vars)
+            extra_vars = utils.combine_vars(extra_vars, utils.json_loads(extra_vars_arg))
         else:
             # Arguments as Key-value
-            extra_vars = utils.parse_kv(options.extra_vars)
-
->>>>>>> 2ff5a615
+            extra_vars = utils.combine_vars(extra_vars, utils.parse_kv(extra_vars_arg))
+
     only_tags = options.tags.split(",")
     skip_tags = options.skip_tags
     if options.skip_tags is not None:
