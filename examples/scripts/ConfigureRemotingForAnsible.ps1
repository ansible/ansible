#Requires -Version 3.0

# Configure a Windows host for remote management with Ansible
# -----------------------------------------------------------
#
# This script checks the current WinRM (PS Remoting) configuration and makes
# the necessary changes to allow Ansible to connect, authenticate and
# execute PowerShell commands.
#
# All events are logged to the Windows EventLog, useful for unattended runs.
#
# Use option -Verbose in order to see the verbose output messages.
#
# Use option -CertValidityDays to specify how long this certificate is valid
# starting from today. So you would specify -CertValidityDays 3650 to get
# a 10-year valid certificate.
#
# Use option -ForceNewSSLCert if the system has been SysPreped and a new
# SSL Certifcate must be forced on the WinRM Listener when re-running this
# script. This is necessary when a new SID and CN name is created.
#
# Use option -SkipNetworkProfileCheck to skip the network profile check.
# Without specifying this the script will only run if the device's interfaces
# are in DOMAIN or PRIVATE zones.  Provide this switch if you want to enable
# WinRM on a device with an interface in PUBLIC zone.
#
# Use option -SubjectName to specify the CN name of the certificate. This
# defaults to the system's hostname and generally should not be specified.

# Written by Trond Hindenes <trond@hindenes.com>
# Updated by Chris Church <cchurch@ansible.com>
# Updated by Michael Crilly <mike@autologic.cm>
# Updated by Anton Ouzounov <Anton.Ouzounov@careerbuilder.com>
<<<<<<< HEAD
# Updated by Nicolas Simond <contact@nicolas-simond.com>
#
# Version 1.0 - July 6th, 2014
# Version 1.1 - November 11th, 2014
# Version 1.2 - May 15th, 2015
# Version 1.3 - April 4th, 2016
# Version 1.4 - September 3rd, 2016
=======
# Updated by Dag Wieërs <dag@wieers.com>
# Updated by Jordan Borean <jborean93@gmail.com>
#
# Version 1.0 - 2014-07-06
# Version 1.1 - 2014-11-11
# Version 1.2 - 2015-05-15
# Version 1.3 - 2016-04-04
# Version 1.4 - 2017-01-05
# Version 1.5 - 2017-02-09

# Support -Verbose option
[CmdletBinding()]
>>>>>>> a0601466

Param (
    [string]$SubjectName = $env:COMPUTERNAME,
    [int]$CertValidityDays = 1095,
    [switch]$SkipNetworkProfileCheck,
    $CreateSelfSignedCert = $true,
    [switch]$ForceNewSSLCert,
    [switch]$EnableCredSSP
)

Function Write-Log
{
    $Message = $args[0]
    Write-EventLog -LogName Application -Source $EventSource -EntryType Information -EventId 1 -Message $Message
}

Function Write-VerboseLog
{
    $Message = $args[0]
    Write-Verbose $Message
    Write-Log $Message
}

Function Write-HostLog
{
    $Message = $args[0]
    Write-Host $Message
    Write-Log $Message
}

Function New-LegacySelfSignedCert
{
    Param (
        [string]$SubjectName,
        [int]$ValidDays = 1095
    )

    $name = New-Object -COM "X509Enrollment.CX500DistinguishedName.1"
    $name.Encode("CN=$SubjectName", 0)

    $key = New-Object -COM "X509Enrollment.CX509PrivateKey.1"
    $key.ProviderName = "Microsoft RSA SChannel Cryptographic Provider"
    $key.KeySpec = 1
    $key.Length = 4096
    $key.SecurityDescriptor = "D:PAI(A;;0xd01f01ff;;;SY)(A;;0xd01f01ff;;;BA)(A;;0x80120089;;;NS)"
    $key.MachineContext = 1
    $key.Create()

    $serverauthoid = New-Object -COM "X509Enrollment.CObjectId.1"
    $serverauthoid.InitializeFromValue("1.3.6.1.5.5.7.3.1")
    $ekuoids = New-Object -COM "X509Enrollment.CObjectIds.1"
    $ekuoids.Add($serverauthoid)
    $ekuext = New-Object -COM "X509Enrollment.CX509ExtensionEnhancedKeyUsage.1"
    $ekuext.InitializeEncode($ekuoids)

    $cert = New-Object -COM "X509Enrollment.CX509CertificateRequestCertificate.1"
    $cert.InitializeFromPrivateKey(2, $key, "")
    $cert.Subject = $name
    $cert.Issuer = $cert.Subject
    $cert.NotBefore = (Get-Date).AddDays(-1)
    $cert.NotAfter = $cert.NotBefore.AddDays($ValidDays)
    $cert.X509Extensions.Add($ekuext)
    $cert.Encode()

    $enrollment = New-Object -COM "X509Enrollment.CX509Enrollment.1"
    $enrollment.InitializeFromRequest($cert)
    $certdata = $enrollment.CreateRequest(0)
    $enrollment.InstallResponse(2, $certdata, 0, "")

    # extract/return the thumbprint from the generated cert
    $parsed_cert = New-Object System.Security.Cryptography.X509Certificates.X509Certificate2
    $parsed_cert.Import([System.Text.Encoding]::UTF8.GetBytes($certdata))

    return $parsed_cert.Thumbprint
}

# Setup error handling.
Trap
{
    $_
    Exit 1
}
$ErrorActionPreference = "Stop"

# Get the ID and security principal of the current user account
$myWindowsID=[System.Security.Principal.WindowsIdentity]::GetCurrent()
$myWindowsPrincipal=new-object System.Security.Principal.WindowsPrincipal($myWindowsID)

# Get the security principal for the Administrator role
$adminRole=[System.Security.Principal.WindowsBuiltInRole]::Administrator

# Check to see if we are currently running "as Administrator"
if (-Not $myWindowsPrincipal.IsInRole($adminRole))
{
    Write-Host "ERROR: You need elevated Administrator privileges in order to run this script."
    Write-Host "       Start Windows PowerShell by using the Run as Administrator option."
    Exit 2
}

$EventSource = $MyInvocation.MyCommand.Name
If (-Not $EventSource)
{
    $EventSource = "Powershell CLI"
}

If ([System.Diagnostics.EventLog]::Exists('Application') -eq $False -or [System.Diagnostics.EventLog]::SourceExists($EventSource) -eq $False)
{
    New-EventLog -LogName Application -Source $EventSource
}

# Detect PowerShell version.
If ($PSVersionTable.PSVersion.Major -lt 3)
{
    Write-Log "PowerShell version 3 or higher is required."
    Throw "PowerShell version 3 or higher is required."
}

# Find and start the WinRM service.
Write-Verbose "Verifying WinRM service."
If (!(Get-Service "WinRM"))
{
    Write-Log "Unable to find the WinRM service."
    Throw "Unable to find the WinRM service."
}
ElseIf ((Get-Service "WinRM").Status -ne "Running")
{
    Write-Verbose "Starting WinRM service."
    Start-Service -Name "WinRM" -ErrorAction Stop
    Write-Log "Started WinRM service."
    Write-Verbose "Setting WinRM service to start automatically on boot."
    Set-Service -Name "WinRM" -StartupType Automatic
    Write-Log "Set WinRM service to start automatically on boot."

}

# WinRM should be running; check that we have a PS session config.
If (!(Get-PSSessionConfiguration -Verbose:$false) -or (!(Get-ChildItem WSMan:\localhost\Listener)))
{
  If ($SkipNetworkProfileCheck) {
    Write-Verbose "Enabling PS Remoting without checking Network profile."
    Enable-PSRemoting -SkipNetworkProfileCheck -Force -ErrorAction Stop
    Write-Log "Enabled PS Remoting without checking Network profile."
  }
  Else {
    Write-Verbose "Enabling PS Remoting."
    Enable-PSRemoting -Force -ErrorAction Stop
    Write-Log "Enabled PS Remoting."
  }
}
Else
{
    Write-Verbose "PS Remoting is already enabled."
}

# Make sure there is a SSL listener.
$listeners = Get-ChildItem WSMan:\localhost\Listener
If (!($listeners | Where {$_.Keys -like "TRANSPORT=HTTPS"}))
{
    # We cannot use New-SelfSignedCertificate on 2012R2 and earlier
    $thumbprint = New-LegacySelfSignedCert -SubjectName $SubjectName -ValidDays $CertValidityDays
    Write-HostLog "Self-signed SSL certificate generated; thumbprint: $thumbprint"

    # Create the hashtables of settings to be used.
    $valueset = @{
        Hostname = $SubjectName
        CertificateThumbprint = $thumbprint
    }

    $selectorset = @{
        Transport = "HTTPS"
        Address = "*"
    }

    Write-Verbose "Enabling SSL listener."
    New-WSManInstance -ResourceURI 'winrm/config/Listener' -SelectorSet $selectorset -ValueSet $valueset
    Write-Log "Enabled SSL listener."
}
Else
{
    Write-Verbose "SSL listener is already active."

    # Force a new SSL cert on Listener if the $ForceNewSSLCert
    If ($ForceNewSSLCert)
    {

        # We cannot use New-SelfSignedCertificate on 2012R2 and earlier
        $thumbprint = New-LegacySelfSignedCert -SubjectName $SubjectName -ValidDays $CertValidityDays
        Write-HostLog "Self-signed SSL certificate generated; thumbprint: $thumbprint"

        $valueset = @{
            CertificateThumbprint = $thumbprint
            Hostname = $SubjectName
        }

        # Delete the listener for SSL
        $selectorset = @{
            Address = "*"
            Transport = "HTTPS"
        }
        Remove-WSManInstance -ResourceURI 'winrm/config/Listener' -SelectorSet $selectorset

        # Add new Listener with new SSL cert
        New-WSManInstance -ResourceURI 'winrm/config/Listener' -SelectorSet $selectorset -ValueSet $valueset
    }
}

# Check for basic authentication.
$basicAuthSetting = Get-ChildItem WSMan:\localhost\Service\Auth | Where {$_.Name -eq "Basic"}
If (($basicAuthSetting.Value) -eq $false)
{
    Write-Verbose "Enabling basic auth support."
    Set-Item -Path "WSMan:\localhost\Service\Auth\Basic" -Value $true
    Write-Log "Enabled basic auth support."
}
Else
{
    Write-Verbose "Basic auth is already enabled."
}

# If EnableCredSSP if set to true
If ($EnableCredSSP)
{
    # Check for CredSSP authentication
    $credsspAuthSetting = Get-ChildItem WSMan:\localhost\Service\Auth | Where {$_.Name -eq "CredSSP"}
    If (($credsspAuthSetting.Value) -eq $false)
    {
        Write-Verbose "Enabling CredSSP auth support."
        Enable-WSManCredSSP -role server -Force
        Write-Log "Enabled CredSSP auth support."
    }
}

# Configure firewall to allow WinRM HTTPS connections.
$fwtest1 = netsh advfirewall firewall show rule name="Allow WinRM HTTPS"
$fwtest2 = netsh advfirewall firewall show rule name="Allow WinRM HTTPS" profile=any
If ($fwtest1.count -lt 5)
{
    Write-Verbose "Adding firewall rule to allow WinRM HTTPS."
    netsh advfirewall firewall add rule profile=any name="Allow WinRM HTTPS" dir=in localport=5986 protocol=TCP action=allow
    Write-Log "Added firewall rule to allow WinRM HTTPS."
}
ElseIf (($fwtest1.count -ge 5) -and ($fwtest2.count -lt 5))
{
    Write-Verbose "Updating firewall rule to allow WinRM HTTPS for any profile."
    netsh advfirewall firewall set rule name="Allow WinRM HTTPS" new profile=any
    Write-Log "Updated firewall rule to allow WinRM HTTPS for any profile."
}
Else
{
    Write-Verbose "Firewall rule already exists to allow WinRM HTTPS."
}

# Test a remoting connection to localhost, which should work.
$httpResult = Invoke-Command -ComputerName "localhost" -ScriptBlock {$env:COMPUTERNAME} -ErrorVariable httpError -ErrorAction SilentlyContinue
$httpsOptions = New-PSSessionOption -SkipCACheck -SkipCNCheck -SkipRevocationCheck

$httpsResult = New-PSSession -UseSSL -ComputerName "localhost" -SessionOption $httpsOptions -ErrorVariable httpsError -ErrorAction SilentlyContinue

If ($httpResult -and $httpsResult)
{
    Write-Verbose "HTTP: Enabled | HTTPS: Enabled"
}
ElseIf ($httpsResult -and !$httpResult)
{
    Write-Verbose "HTTP: Disabled | HTTPS: Enabled"
}
ElseIf ($httpResult -and !$httpsResult)
{
    Write-Verbose "HTTP: Enabled | HTTPS: Disabled"
}
Else
{
    Write-Log "Unable to establish an HTTP or HTTPS remoting session."
    Throw "Unable to establish an HTTP or HTTPS remoting session."
}
Write-VerboseLog "PS Remoting has been successfully configured for Ansible."<|MERGE_RESOLUTION|>--- conflicted
+++ resolved
@@ -31,15 +31,7 @@
 # Updated by Chris Church <cchurch@ansible.com>
 # Updated by Michael Crilly <mike@autologic.cm>
 # Updated by Anton Ouzounov <Anton.Ouzounov@careerbuilder.com>
-<<<<<<< HEAD
 # Updated by Nicolas Simond <contact@nicolas-simond.com>
-#
-# Version 1.0 - July 6th, 2014
-# Version 1.1 - November 11th, 2014
-# Version 1.2 - May 15th, 2015
-# Version 1.3 - April 4th, 2016
-# Version 1.4 - September 3rd, 2016
-=======
 # Updated by Dag Wieërs <dag@wieers.com>
 # Updated by Jordan Borean <jborean93@gmail.com>
 #
@@ -49,10 +41,10 @@
 # Version 1.3 - 2016-04-04
 # Version 1.4 - 2017-01-05
 # Version 1.5 - 2017-02-09
+# Version 1.6 - 2017-04-18
 
 # Support -Verbose option
 [CmdletBinding()]
->>>>>>> a0601466
 
 Param (
     [string]$SubjectName = $env:COMPUTERNAME,
