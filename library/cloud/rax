#!/usr/bin/python -tt
# This file is part of Ansible
#
# Ansible is free software: you can redistribute it and/or modify
# it under the terms of the GNU General Public License as published by
# the Free Software Foundation, either version 3 of the License, or
# (at your option) any later version.
#
# Ansible is distributed in the hope that it will be useful,
# but WITHOUT ANY WARRANTY; without even the implied warranty of
# MERCHANTABILITY or FITNESS FOR A PARTICULAR PURPOSE.  See the
# GNU General Public License for more details.
#
# You should have received a copy of the GNU General Public License
# along with Ansible.  If not, see <http://www.gnu.org/licenses/>.

DOCUMENTATION = '''
---
module: rax
short_description: create / delete an instance in Rackspace Public Cloud
description:
     - creates / deletes a Rackspace Public Cloud instance and optionally waits for it to be 'running'.
version_added: "1.2"
options:
  service:
    description:
     - Cloud service to interact with
    choices: ['cloudservers']
    default: cloudservers
  state:
    description:
     - Indicate desired state of the resource
    choices: ['present', 'active', 'absent', 'deleted']
    default: present
  credentials:
    description:
     - File to find the Rackspace credentials in (ignored if C(api_key) and
       C(username) are provided)
    default: null
    aliases: ['creds_file']
  api_key:
    description:
     - Rackspace API key (overrides C(credentials))
  username:
    description:
     - Rackspace username (overrides C(credentials))
  name:
    description:
     - Name to give the instance
    default: null
  flavor:
    description:
     - flavor to use for the instance
    default: null
  image:
    description:
     - image to use for the instance
    default: null
  meta:
    description:
     - A hash of metadata to associate with the instance
    default: null
  key_name:
    description:
     - key pair to use on the instance
    default: null
    aliases: ['keypair']
  files:
    description:
     - Files to insert into the instance. remotefilename:localcontent
    default: null
  region:
    description:
     - Region to create an instance in
    default: DFW
  disk_config:
    description:
     - Disk partitioning strategy
    choices: ['auto', 'manual']
<<<<<<< HEAD
=======
    version_added: '1.4'
>>>>>>> baccced4
    default: auto
  wait:
    description:
     - wait for the instance to be in state 'running' before returning
    default: "no"
    choices: [ "yes", "no" ]
  wait_timeout:
    description:
     - how long before wait gives up, in seconds
    default: 300
requirements: [ "pyrax" ]
author: Jesse Keating
notes:
  - The following environment variables can be used, C(RAX_USERNAME),
    C(RAX_API_KEY), C(RAX_CREDS), C(RAX_CREDENTIALS), C(RAX_REGION).
  - C(RAX_CREDENTIALS) and C(RAX_CREDS) points to a credentials file
    appropriate for pyrax
  - C(RAX_USERNAME) and C(RAX_API_KEY) obviate the use of a credentials file
  - C(RAX_REGION) defines a Rackspace Public Cloud region (DFW, ORD, LON, ...)
'''

EXAMPLES = '''
- name: Build a Cloud Server
  gather_facts: False

  tasks:
    - name: Server build request
      local_action:
        module: rax
        credentials: ~/.raxpub
        service: cloudservers
        name: rax-test1
        flavor: 5
        image: b11d9567-e412-4255-96b9-bd63ab23bcfe
        files:
          /root/.ssh/authorized_keys: /home/localuser/.ssh/id_rsa.pub
          /root/test.txt: /home/localuser/test.txt
        wait: yes
        state: present
'''

import sys
import time
import os

try:
    import pyrax
    import pyrax.utils
except ImportError:
    print("failed=True msg='pyrax required for this module'")
    sys.exit(1)

# These are possible services, but only cloudservers is supported at this time
#SUPPORTEDSERVICES = ['cloudservers', 'cloudfiles', 'cloud_blockstorage',
#                     'cloud_databases', 'cloud_loadbalancers']
SUPPORTEDSERVICES = ['cloudservers']

def cloudservers(module, state, name, flavor, image, meta, key_name, files,
                 wait, wait_timeout, disk_config):
    # Check our args (this could be done better)
    for arg in (state, name, flavor, image):
        if not arg:
            module.fail_json(msg='%s is required for cloudservers' % arg)

    instances = []
    changed = False
    servers = []
    # See if we can find servers that match our options
    for server in pyrax.cloudservers.list():
        if  name != server.name:
            continue
        if int(flavor) != int(server.flavor['id']):
            continue
        if image != server.image['id']:
            continue
        if meta != server.metadata:
            continue
        # Nothing else ruled us not a match, so consider it a winner
        servers.append(server)

    # act on the state
    if state in ('active', 'present'):
        if not servers:
            # Handle the file contents
            for rpath in files.keys():
                lpath = os.path.expanduser(files[rpath])
                try:
                    fileobj = open(lpath, 'r')
                    files[rpath] = fileobj
                except Exception, e:
                    module.fail_json(msg = 'Failed to load %s' % lpath)
            try:
                servers = [pyrax.cloudservers.servers.create(name=name,
                                                             image=image,
                                                             flavor=flavor,
                                                             key_name=key_name,
                                                             meta=meta,
                                                             files=files,
                                                             disk_config=disk_config)]
                changed = True
            except Exception, e:
                module.fail_json(msg = '%s' % e.message)

        for server in servers:
            # If requested, wait for server activation
            if wait:
                pyrax.utils.wait_until(server, 'status', ('ACTIVE', 'ERROR'),
                    interval=5, attempts=wait_timeout/5)

            # Get a fresh copy of the server details
            server.get()
            if server.status == 'ACTIVE':
                instance = {'id': server.id,
                            'accessIPv4': server.accessIPv4,
                            'name': server.name,
                            'status': server.status}
                instances.append(instance)
            elif server.status == 'ERROR':
                module.fail_json(msg = '%s failed to build' % server.id)
            elif wait:
                # waiting took too long
                module.fail_json(msg = 'Timeout waiting on %s' % server.id)


    elif state in ('absent', 'deleted'):
        # See if we can find a server that matches our credentials
        for server in servers:
            if server.name == name:
                if int(server.flavor['id']) == int(flavor) and \
                server.image['id'] == image and \
                server.metadata == meta:
                    try:
                        server.delete()
                    except Exception, e:
                        module.fail_json(msg = e.message)

                    instance = {'id': server.id,
                                'accessIPv4': server.accessIPv4,
                                'name': server.name,
                                'status': 'DELETING'}

                    # If requested, wait for server deletion
                    if wait:
                        try:
                            pyrax.utils.wait_until(server, 'status', '', interval=5,
                                attempts=wait_timeout/5)
                            # Get a fresh copy of the server details
                            server.get()
                        except Exception, e:
                            # In this case, an exception means the server is NotFound
                            instance['status'] = 'DELETED'
                        else:
                            # waiting took too long
                            module.fail_json(msg = 'Timeout waiting on delete %s (%s)' % (server.id, server.status))

                    instances.append(instance)
                    changed = True

    module.exit_json(changed=changed, instances=instances)

def main():
    module = AnsibleModule(
        argument_spec = dict(
            service = dict(default='cloudservers', choices=SUPPORTEDSERVICES),
            state = dict(default='present', choices=['active', 'present',
                                                     'deleted', 'absent']),
            credentials = dict(aliases = ['creds_file']),
            api_key=dict(),
            username=dict(),
            name = dict(),
            flavor = dict(),
            image = dict(),
            disk_config = dict(default='auto', choices=['auto', 'manual']),
            meta = dict(type='dict', default={}),
            key_name = dict(aliases = ['keypair']),
            files = dict(type='dict', default={}),
            region = dict(),
            wait = dict(type='bool'),
            wait_timeout = dict(default=300),
        )
    )

    service = module.params.get('service')
    state = module.params.get('state')
    credentials = module.params.get('credentials')
    api_key = module.params.get('api_key')
    username = module.params.get('username')
    name = module.params.get('name')
    flavor = module.params.get('flavor')
    image = module.params.get('image')
    meta = module.params.get('meta')
    key_name = module.params.get('key_name')
    files = module.params.get('files')
    region = module.params.get('region')
    wait = module.params.get('wait')
    wait_timeout = int(module.params.get('wait_timeout'))
    disk_config = module.params.get('disk_config').upper()

    # Setup the credentials and region
    try:
        username = username or os.environ.get('RAX_USERNAME')
        api_key = api_key or os.environ.get('RAX_API_KEY')
        credentials = credentials or os.environ.get('RAX_CREDENTIALS') or \
                                     os.environ.get('RAX_CREDS_FILE')
        region = region or os.environ.get('RAX_REGION')

    except KeyError, e:
        module.fail_json(msg = 'Unable to load %s' % e.message)

    # setup the auth
    try:
        pyrax.set_setting("identity_type", "rackspace")
        if api_key and username:
            pyrax.set_credentials(username, api_key=api_key, region=region)
        elif credentials:
            credentials = os.path.expanduser(credentials)
            pyrax.set_credential_file(credentials, region=region)
        else:
            raise Exception('No credentials supplied!')
    except Exception, e:
        module.fail_json(msg = '%s' % e.message)

    # Act based on service
    if service == 'cloudservers':
        cloudservers(module, state, name, flavor, image, meta, key_name, files,
                     wait, wait_timeout, disk_config)
    elif service in ['cloudfiles', 'cloud_blockstorage',
                     'cloud_databases', 'cloud_loadbalancers']:
        module.fail_json(msg = 'Service %s is not supported at this time' %
                         service)


# this is magic, see lib/ansible/module_common.py
#<<INCLUDE_ANSIBLE_MODULE_COMMON>>

main()<|MERGE_RESOLUTION|>--- conflicted
+++ resolved
@@ -77,10 +77,7 @@
     description:
      - Disk partitioning strategy
     choices: ['auto', 'manual']
-<<<<<<< HEAD
-=======
     version_added: '1.4'
->>>>>>> baccced4
     default: auto
   wait:
     description:
