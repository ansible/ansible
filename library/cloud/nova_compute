#!/usr/bin/python
#coding: utf-8 -*-

# (c) 2013, Benno Joy <benno@ansibleworks.com>
#
# This module is free software: you can redistribute it and/or modify
# it under the terms of the GNU General Public License as published by
# the Free Software Foundation, either version 3 of the License, or
# (at your option) any later version.
#
# This software is distributed in the hope that it will be useful,
# but WITHOUT ANY WARRANTY; without even the implied warranty of
# MERCHANTABILITY or FITNESS FOR A PARTICULAR PURPOSE.  See the
# GNU General Public License for more details.
#
# You should have received a copy of the GNU General Public License
# along with this software.  If not, see <http://www.gnu.org/licenses/>.

try:
    from novaclient.v1_1 import client as nova_client
    import time
except ImportError:
    print("failed=True msg='novaclient is required for this module'")

DOCUMENTATION = '''
---
module: nova_compute
version_added: "1.2"
short_description: Create/Delete VMs from OpenStack
description:
   - Create or Remove virtual machines from Openstack.
options:
   login_username:
     description:
        - Login username to authenticate to keystone.  If not set then the value of the OS_USERNAME environment variable is used.
     required: false
     default: None
   login_password:
     description:
        - Password of login user.  If not set then the value of the OS_PASSWORD environment variable is used.
     required: false
     default: None
   login_tenant_name:
     description:
        - The tenant name of the login user.  If not set then the value of the OS_TENANT_NAME environment variable is used.
     required: false
     default: None
   auth_url:
     description:
        - The keystone url for authentication.  If not set then the value of the OS_AUTH_URL environment variable is used.
     required: false
     default: None
   region_name:
     description:
        - Name of the region
     required: false
     default: None
   state:
     description:
        - Indicate desired state of the resource
     choices: ['present', 'absent']
     default: present
   name:
     description:
        - Name that has to be given to the instance
     required: true
     default: None
   image_id:
     description:
        - The id of the image that has to be cloned
     required: true
     default: None
   flavor_id:
     description:
        - The id of the flavor in which the new VM has to be created
     required: false
     default: 1
   key_name:
     description:
        - The key pair name to be used when creating a VM
     required: false
     default: None
   security_groups:
     description:
        - The name of the security group to which the VM should be added
     required: false
     default: None
   nics:
     description:
        - A list of network id's to which the VM's interface should be attached
     required: false
     default: None
   meta:
     description:
        - A list of key value pairs that should be provided as a metadata to the new VM
     required: false
     default: None
   wait:
     description:
        - If the module should wait for the VM to be created.
     required: false
     default: 'yes'
   wait_for:
     description:
        - The amount of time the module should wait for the VM to get into active state
     required: false
     default: 180
requirements: ["novaclient"]
'''

EXAMPLES = '''
# Creates a new VM and attaches to a network and passes metadata to the instance
- nova_compute:
       state: present
       login_username: admin
       login_password: admin
       login_tenant_name: admin
       name: vm1
       image_id: 4f905f38-e52a-43d2-b6ec-754a13ffb529
       key_name: ansible_key
       wait_for: 200
       flavor_id: 4
       nics:
         - net-id: 34605f38-e52a-25d2-b6ec-754a13ffb723
       meta:
         hostname: test1
         group: uge_master
'''

def _delete_server(module, nova):
    name = None
    server_list = None
    try:
        server_list = nova.servers.list(True, {'name': module.params['name']})
        if server_list:
            server = [x for x in server_list if x.name == module.params['name']]
            nova.servers.delete(server.pop())
    except Exception as e:
        module.fail_json( msg = "Error in deleting vm: %s" % e.message)
    if module.params['wait'] == 'no':
        module.exit_json(changed = True, result = "deleted")
    expire = time.time() + int(module.params['wait_for'])
    while time.time() < expire:
        name = nova.servers.list(True, {'name': module.params['name']})
        if not name:
            module.exit_json(changed = True, result = "deleted")
        time.sleep(5)
    module.fail_json(msg = "Timed out waiting for server to get deleted, please check manually")


def _create_server(module, nova):
    bootargs = [module.params['name'], module.params['image_id'], module.params['flavor_id']]
    bootkwargs = {
                'nics' : module.params['nics'],
                'meta' : module.params['meta'],
                'key_name': module.params['key_name'],
                'security_groups': module.params['security_groups'].split(','),
    }
    if not module.params['key_name']:
        del bootkwargs['key_name']
    try:
        server = nova.servers.create(*bootargs, **bootkwargs)
        server = nova.servers.get(server.id)
    except Exception as e:
            module.fail_json( msg = "Error in creating instance: %s " % e.message)
    if module.params['wait'] == 'yes':
        expire = time.time() + int(module.params['wait_for'])
        while time.time() < expire:
            try:
                server = nova.servers.get(server.id)
            except Exception as e:
                    module.fail_json( msg = "Error in getting info from instance: %s " % e.message)
            if server.status == 'ACTIVE':
                private = [ x['addr'] for x in getattr(server, 'addresses').itervalues().next() if 'OS-EXT-IPS:type' in x and x['OS-EXT-IPS:type'] == 'fixed']
                public  = [ x['addr'] for x in getattr(server, 'addresses').itervalues().next() if 'OS-EXT-IPS:type' in x and x['OS-EXT-IPS:type'] == 'floating']
                module.exit_json(changed = True, id = server.id, private_ip=''.join(private), public_ip=''.join(public), status = server.status, info = server._info)
            if server.status == 'ERROR':
                module.fail_json(msg = "Error in creating the server, please check logs")
            time.sleep(2)

        module.fail_json(msg = "Timeout waiting for the server to come up.. Please check manually")
    if server.status == 'ERROR':
            module.fail_json(msg = "Error in creating the server.. Please check manually")
    private = [ x['addr'] for x in getattr(server, 'addresses').itervalues().next() if x['OS-EXT-IPS:type'] == 'fixed']
    public  = [ x['addr'] for x in getattr(server, 'addresses').itervalues().next() if x['OS-EXT-IPS:type'] == 'floating']
    module.exit_json(changed = True, id = info['id'], private_ip=''.join(private), public_ip=''.join(public), status = server.status, info = server._info)


def _get_server_state(module, nova):
    server = None
    try:
        servers = nova.servers.list(True, {'name': module.params['name']})
        if servers:
            server = [x for x in servers if x.name == module.params['name']][0]
    except Exception as e:
        module.fail_json(msg = "Error in getting the server list: %s" % e.message)
    if server and module.params['state'] == 'present':
        if server.status != 'ACTIVE':
            module.fail_json( msg="The VM is available but not Active. state:" + server.status)
        private = [ x['addr'] for x in getattr(server, 'addresses').itervalues().next() if 'OS-EXT-IPS:type' in x and x['OS-EXT-IPS:type'] == 'fixed']
        public  = [ x['addr'] for x in getattr(server, 'addresses').itervalues().next() if 'OS-EXT-IPS:type' in x and x['OS-EXT-IPS:type'] == 'floating']
        module.exit_json(changed = False, id = server.id, public_ip = ''.join(public), private_ip = ''.join(private), info = server._info)
    if server and module.params['state'] == 'absent':
        return True
    if module.params['state'] == 'absent':
        module.exit_json(changed = False, result = "not present")
    return True



def main():
    module = AnsibleModule(
        argument_spec                   = dict(
        login_username                  = dict(),
        login_password                  = dict(no_log=True),
        login_tenant_name               = dict(),
        auth_url                        = dict(),
        region_name                     = dict(default=None),
        name                            = dict(required=True),
        image_id                        = dict(default=None),
        flavor_id                       = dict(default=1),
        key_name                        = dict(default=None),
        security_groups                 = dict(default='default'),
        nics                            = dict(default=None),
        meta                            = dict(default=None),
        wait                            = dict(default='yes', choices=['yes', 'no']),
        wait_for                        = dict(default=180),
        state                           = dict(default='present', choices=['absent', 'present'])
        ),
    )

    login_username = module.params.get('login_username')
    login_password = module.params.get('login_password')
    login_tenant_name = module.params.get('login_tenant_name')
    auth_url = module.params.get('auth_url')

    # allow stackrc environment variables to be used if ansible vars aren't set
    if not login_username and 'OS_USERNAME' in os.environ:
        login_username = os.environ['OS_USERNAME']

    if not login_password and 'OS_PASSWORD' in os.environ:
        login_password = os.environ['OS_PASSWORD']

    if not login_tenant_name and 'OS_TENANT_NAME' in os.environ:
        login_tenant_name = os.environ['OS_TENANT_NAME']

    if not auth_url and 'OS_AUTH_URL' in os.environ:
        auth_url = os.environ['OS_AUTH_URL']

    try:
        nova = nova_client.Client( login_username,
                                   login_password,
                                   login_tenant_name,
                                   auth_url,
                                   service_type='compute')
    except Exception as e:
        module.fail_json( msg = "Error in authenticating to nova: %s" % e.message)
    if module.params['state'] == 'present':
        if not module.params['image_id']:
            module.fail_json( msg = "Parameter 'image_id' is required if state == 'present'")
        else:
            _get_server_state(module, nova)
            _create_server(module, nova)
    if module.params['state'] == 'absent':
        _get_server_state(module, nova)
        _delete_server(module, nova)

# this is magic, see lib/ansible/module.params['common.py
<<<<<<< HEAD
from ansible.module_utils.basic import *
main()
=======
#<<INCLUDE_ANSIBLE_MODULE_COMMON>>
main()
>>>>>>> 686df2e4
<|MERGE_RESOLUTION|>--- conflicted
+++ resolved
@@ -266,10 +266,5 @@
         _delete_server(module, nova)
 
 # this is magic, see lib/ansible/module.params['common.py
-<<<<<<< HEAD
 from ansible.module_utils.basic import *
-main()
-=======
-#<<INCLUDE_ANSIBLE_MODULE_COMMON>>
-main()
->>>>>>> 686df2e4
+main()