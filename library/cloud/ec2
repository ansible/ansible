--- conflicted
+++ resolved
@@ -695,148 +695,6 @@
     return (changed, instance_dict_array, running_instances_array)
 
 
-<<<<<<< HEAD
-def stop_instances(ec2, instance_ids):
-    """
-    Stops a list of existing instances
-
-    module: Ansible module object
-    ec2: authenticated ec2 connection object
-    instance_ids: The list of instances to start in the form of
-      [ {id: <inst-id>}, ..]
-
-    Returns a dictionary of instance information
-    about the instances stopped.
-
-    If the instance was not able to stop, "changed" will be set to False.
-
-    """
-
-    changed = False
-    instance_dict_array = []
-
-    if not isinstance(instance_ids, list) or len(instance_ids) < 1:
-        module.fail_json(msg='instance_ids should be a list of instances, aborting')
-
-    running_instances_array = []
-    for res in ec2.get_all_instances(instance_ids):
-        for inst in res.instances:
-            if not inst.state == 'stopped':
-                running_instances_array.append(inst.id)
-                instance_dict_array.append(get_instance_info(inst))
-                try:
-                    inst.stop()
-                except EC2ResponseError as e:
-                    module.fail_json(msg='Unable to stop instance {0}, error: {1}'.format(inst.id, e))
-                changed = True
-
-    return (changed, instance_dict_array, running_instances_array)
-
-def start_instances(module, ec2, instance_ids):
-    """
-    Starts a list of existing instances
-
-    module: Ansible module object
-    ec2: authenticated ec2 connection object
-    instance_ids: The list of instances to start in the form of
-      [ {id: <inst-id>}, ..]
-
-    Returns a dictionary of instance information
-    about the instances started.
-
-    If the instance was not able to starts "changed" will be set to False.
-
-    """
-    
-    wait = module.params.get('wait')
-    wait_timeout = int(module.params.get('wait_timeout'))
-    changed = False
-    instance_dict_array = []
-    
-    if not isinstance(instance_ids, list) or len(instance_ids) < 1:
-        module.fail_json(msg='instance_ids should be a list of instances, aborting')
-
-    # Check that our instances are not running, and sart them
-    running_instances_array = []
-    for res in ec2.get_all_instances(instance_ids):
-        for inst in res.instances:
-            if not inst.state == 'running':
-                instance_dict_array.append(get_instance_info(inst))
-                try:
-                    inst.start()
-                except EC2ResponseError as e:
-                    module.fail_json(msg='Unable to start instance {0}, error: {1}'.format(inst.id, e))
-                changed = True
-
-    ## Wait for all the instances to finish starting
-    instids = [ i.id for i in res.instances ]
-    this_res = []
-    num_running = 0
-    wait_timeout = time.time() + wait_timeout
-    while wait_timeout > time.time() and num_running < len(instids):
-        res_list = res.connection.get_all_instances(instids)
-        if len(res_list) > 0:
-            this_res = res_list[0]
-            num_running = len([ i for i in this_res.instances if i.state=='running' ])
-        else:
-            # got a bad response of some sort, possibly due to 
-            # stale/cached data. Wait a second and then try again
-            time.sleep(1)
-            continue
-        if wait and num_running < len(instids):
-            time.sleep(5)
-        else:
-            break
-
-    if wait and wait_timeout <= time.time():
-        # waiting took too long
-        module.fail_json(msg = "wait for instances running timeout on %s" % time.asctime())
-
-    for inst in this_res.instances:
-        running_instances_array.append(inst.id)
-
-    return (changed, instance_dict_array, running_instances_array)
-
-
-def stop_instances(ec2, instance_ids):
-    """
-    Stops a list of existing instances
-
-    module: Ansible module object
-    ec2: authenticated ec2 connection object
-    instance_ids: The list of instances to start in the form of
-      [ {id: <inst-id>}, ..]
-
-    Returns a dictionary of instance information
-    about the instances stopped.
-
-    If the instance was not able to stop, "changed" will be set to False.
-
-    """
-
-    changed = False
-    instance_dict_array = []
-
-    if not isinstance(instance_ids, list) or len(instance_ids) < 1:
-        module.fail_json(msg='instance_ids should be a list of instances, aborting')
-
-    running_instances_array = []
-    for res in ec2.get_all_instances(instance_ids):
-        for inst in res.instances:
-            if not inst.state == 'stopped':
-                running_instances_array.append(inst.id)
-                instance_dict_array.append(get_instance_info(inst))
-                try:
-                    inst.stop()
-                except EC2ResponseError as e:
-                    module.fail_json(msg='Unable to stop instance {0}, error: {1}'.format(inst.id, e))
-                changed = True
-
-    return (changed, instance_dict_array, running_instances_array)
-
-
-=======
->>>>>>> 88cb0214
 def main():
     module = AnsibleModule(
         argument_spec = dict(
