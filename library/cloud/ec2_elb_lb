#!/usr/bin/python
# This file is part of Ansible
#
# Ansible is free software: you can redistribute it and/or modify
# it under the terms of the GNU General Public License as published by
# the Free Software Foundation, either version 3 of the License, or
# (at your option) any later version.
#
# Ansible is distributed in the hope that it will be useful,
# but WITHOUT ANY WARRANTY; without even the implied warranty of
# MERCHANTABILITY or FITNESS FOR A PARTICULAR PURPOSE.  See the
# GNU General Public License for more details.
#
# You should have received a copy of the GNU General Public License
# along with Ansible.  If not, see <http://www.gnu.org/licenses/>.

DOCUMENTATION = """
---
module: ec2_elb_lb
description: Creates or destroys Amazon ELB.
short_description: Creates or destroys Amazon ELB.
  - Returns information about the load balancer.
  - Will be marked changed when called only if state is changed.
version_added: "1.5"
author: Jim Dalton
options:
  state:
    description:
      - Create or destroy the ELB
    required: true
  name:
    description:
      - The name of the ELB
    required: true
  listeners:
    description:
      - List of ports/protocols for this ELB to listen on (see example)
    required: false
  purge_listeners:
    description:
      - Purge existing listeners on ELB that are not found in listeners
    required: false
    default: true
  zones:
    description:
      - List of availability zones to enable on this ELB
    required: false
  purge_zones:
    description:
      - Purge existing availability zones on ELB that are not found in zones
    required: false
    default: false
  security_group_ids:
    description:
      - A list of security groups to apply to the elb
    require: false
    default: None
    version_added: "1.6"
  health_check:
    description:
      - An associative array of health check configuration settigs (see example)
    require: false
    default: None
  region:
    description:
      - The AWS region to use. If not specified then the value of the EC2_REGION environment variable, if any, is used.
    required: false
    aliases: ['aws_region', 'ec2_region']
  subnets:
    description:
      - A list of VPC subnets to use when creating ELB. Zones should be empty if using this. 
    required: false
    default: None
    aliases: []
    version_added: "1.6"    
  validate_certs:
    description:
      - When set to "no", SSL certificates will not be validated for boto versions >= 2.6.0.
    required: false
    default: "yes"
    choices: ["yes", "no"]
    aliases: []
    version_added: "1.5"

extends_documentation_fragment: aws
"""

EXAMPLES = """
# Note: None of these examples set aws_access_key, aws_secret_key, or region.
# It is assumed that their matching environment variables are set.

# Basic provisioning example
- local_action:
    module: ec2_elb_lb
    name: "test-please-delete"
    state: present
    zones:
      - us-east-1a
      - us-east-1d
    listeners:
      - protocol: http # options are http, https, ssl, tcp
        load_balancer_port: 80
        instance_port: 80
      - protocol: https
        load_balancer_port: 443
        instance_protocol: http # optional, defaults to value of protocol setting
        instance_port: 80
        # ssl certificate required for https or ssl
        ssl_certificate_id: "arn:aws:iam::123456789012:server-certificate/company/servercerts/ProdServerCert"


# Basic VPC provisioning example
- local_action:
    module: ec2_elb_lb
    name: "test-vpc"
    state: present
    subnets: 
    zones:
      - subnet-abcd1234
      - subnet-1a2b3c4d
    listeners:
      - protocol: http # options are http, https, ssl, tcp
        load_balancer_port: 80
        instance_port: 80

# Configure a health check
- local_action:
    module: ec2_elb_lb
    name: "test-please-delete"
    state: present
    zones:
      - us-east-1d
    listeners:
      - protocol: http
        load_balancer_port: 80
        instance_port: 80
    health_check:
        ping_protocol: http # options are http, https, ssl, tcp
        ping_port: 80
        ping_path: "/index.html" # not required for tcp or ssl
        response_timeout: 5 # seconds
        interval: 30 # seconds
        unhealthy_threshold: 2
        healthy_threshold: 10

# Ensure ELB is gone
- local_action:
    module: ec2_elb_lb
    name: "test-please-delete"
    state: absent

# Normally, this module will purge any listeners that exist on the ELB
# but aren't specified in the listeners parameter. If purge_listeners is
# false it leaves them alone
- local_action:
    module: ec2_elb_lb
    name: "test-please-delete"
    state: present
    zones:
      - us-east-1a
      - us-east-1d
    listeners:
      - protocol: http
        load_balancer_port: 80
        instance_port: 80
    purge_listeners: no

# Normally, this module will leave availability zones that are enabled
# on the ELB alone. If purge_zones is true, then any extreneous zones
# will be removed
- local_action:
    module: ec2_elb_lb
    name: "test-please-delete"
    state: present
    zones:
      - us-east-1a
      - us-east-1d
    listeners:
      - protocol: http
        load_balancer_port: 80
        instance_port: 80
    purge_zones: yes

# Creates a ELB and assigns a list of subnets to it. 
- local_action:
    module: ec2_elb_lb
    state: present
    name: 'New ELB'
    security_group_ids: 'sg-123456, sg-67890'
    region: us-west-2
    subnets: 'subnet-123456, subnet-67890'
    listeners:
      - protocol: http
        load_balancer_port: 80
        instance_port: 80
"""

import sys
import os

try:
    import boto
    import boto.ec2.elb
    from boto.ec2.elb.healthcheck import HealthCheck
    from boto.regioninfo import RegionInfo
except ImportError:
    print "failed=True msg='boto required for this module'"
    sys.exit(1)


class ElbManager(object):
    """Handles ELB creation and destruction"""

    def __init__(self, module, name, listeners=None, purge_listeners=None,
                 zones=None, purge_zones=None, security_group_ids=None, 
                 health_check=None, subnets=None,
<<<<<<< HEAD
                 region=None, **aws_connect_params):

=======
                 aws_access_key=None, aws_secret_key=None, region=None ):
>>>>>>> 5d01e2b9
        self.module = module
        self.name = name
        self.listeners = listeners
        self.purge_listeners = purge_listeners
        self.zones = zones
        self.purge_zones = purge_zones
        self.security_group_ids = security_group_ids
        self.health_check = health_check
        self.subnets = subnets

        self.aws_connect_params = aws_connect_params
        self.region = region

        self.changed = False
        self.status = 'gone'
        self.elb_conn = self._get_elb_connection()
        self.elb = self._get_elb()

    def ensure_ok(self):
        """Create the ELB"""
        if not self.elb:
            # Zones and listeners will be added at creation
            self._create_elb()
        else:
            self._set_zones()
            self._set_security_groups()
            self._set_elb_listeners()
            self._set_subnets()
        self._set_health_check()

    def ensure_gone(self):
        """Destroy the ELB"""
        if self.elb:
            self._delete_elb()

    def get_info(self):
        if not self.elb:
            info = {
                'name': self.name,
                'status': self.status
            }
        else:
            info = {
                'name': self.elb.name,
                'dns_name': self.elb.dns_name,
                'zones': self.elb.availability_zones,
                'security_group_ids': self.elb.security_groups,
                'status': self.status,
                'subnets': self.subnets
            }

            if self.elb.health_check:
                info['health_check'] = {
                    'target': self.elb.health_check.target,
                    'interval': self.elb.health_check.interval,
                    'timeout': self.elb.health_check.timeout,
                    'healthy_threshold': self.elb.health_check.healthy_threshold,
                    'unhealthy_threshold': self.elb.health_check.unhealthy_threshold,
                }

            if self.elb.listeners:
                info['listeners'] = [l.get_complex_tuple()
                                     for l in self.elb.listeners]
            elif self.status == 'created':
                # When creating a new ELB, listeners don't show in the
                # immediately returned result, so just include the
                # ones that were added
                info['listeners'] = [self._listener_as_tuple(l)
                                     for l in self.listeners]
            else:
                info['listeners'] = []
        return info

    def _get_elb(self):
        elbs = self.elb_conn.get_all_load_balancers()
        for elb in elbs:
            if self.name == elb.name:
                self.status = 'ok'
                return elb

    def _get_elb_connection(self):
        try:
            return connect_to_aws(boto.ec2.elb, self.region, 
                                  **self.aws_connect_params)
        except boto.exception.NoAuthHandlerFound, e:
            self.module.fail_json(msg=str(e))

    def _delete_elb(self):
        # True if succeeds, exception raised if not
        result = self.elb_conn.delete_load_balancer(name=self.name)
        if result:
            self.changed = True
            self.status = 'deleted'

    def _create_elb(self):
        listeners = [self._listener_as_tuple(l) for l in self.listeners]
        self.elb = self.elb_conn.create_load_balancer(name=self.name,
                                                      zones=self.zones,
                                                      security_groups=self.security_group_ids,
                                                      complex_listeners=listeners,
                                                      subnets=self.subnets)
        if self.elb:
            self.changed = True
            self.status = 'created'

    def _create_elb_listeners(self, listeners):
        """Takes a list of listener tuples and creates them"""
        # True if succeeds, exception raised if not
        self.changed = self.elb_conn.create_load_balancer_listeners(self.name,
                                                                    complex_listeners=listeners)

    def _delete_elb_listeners(self, listeners):
        """Takes a list of listener tuples and deletes them from the elb"""
        ports = [l[0] for l in listeners]

        # True if succeeds, exception raised if not
        self.changed = self.elb_conn.delete_load_balancer_listeners(self.name,
                                                                    ports)

    def _set_elb_listeners(self):
        """
        Creates listeners specified by self.listeners; overwrites existing
        listeners on these ports; removes extraneous listeners
        """
        listeners_to_add = []
        listeners_to_remove = []
        listeners_to_keep = []

        # Check for any listeners we need to create or overwrite
        for listener in self.listeners:
            listener_as_tuple = self._listener_as_tuple(listener)

            # First we loop through existing listeners to see if one is
            # already specified for this port
            existing_listener_found = None
            for existing_listener in self.elb.listeners:
                # Since ELB allows only one listener on each incoming port, a
                # single match on the incomping port is all we're looking for
                if existing_listener[0] == listener['load_balancer_port']:
                    existing_listener_found = existing_listener.get_complex_tuple()
                    break

            if existing_listener_found:
                # Does it match exactly?
                if listener_as_tuple != existing_listener_found:
                    # The ports are the same but something else is different,
                    # so we'll remove the exsiting one and add the new one
                    listeners_to_remove.append(existing_listener_found)
                    listeners_to_add.append(listener_as_tuple)
                else:
                    # We already have this listener, so we're going to keep it
                    listeners_to_keep.append(existing_listener_found)
            else:
                # We didn't find an existing listener, so just add the new one
                listeners_to_add.append(listener_as_tuple)

        # Check for any extraneous listeners we need to remove, if desired
        if self.purge_listeners:
            for existing_listener in self.elb.listeners:
                existing_listener_tuple = existing_listener.get_complex_tuple()
                if existing_listener_tuple in listeners_to_remove:
                    # Already queued for removal
                    continue
                if existing_listener_tuple in listeners_to_keep:
                    # Keep this one around
                    continue
                # Since we're not already removing it and we don't need to keep
                # it, let's get rid of it
                listeners_to_remove.append(existing_listener_tuple)

        if listeners_to_remove:
            self._delete_elb_listeners(listeners_to_remove)

        if listeners_to_add:
            self._create_elb_listeners(listeners_to_add)

    def _listener_as_tuple(self, listener):
        """Formats listener as a 4- or 5-tuples, in the order specified by the
        ELB API"""
        # N.B. string manipulations on protocols below (str(), upper()) is to
        # ensure format matches output from ELB API
        listener_list = [
            listener['load_balancer_port'],
            listener['instance_port'],
            str(listener['protocol'].upper()),
        ]

        # Instance protocol is not required by ELB API; it defaults to match
        # load balancer protocol. We'll mimic that behavior here
        if 'instance_protocol' in listener:
            listener_list.append(str(listener['instance_protocol'].upper()))
        else:
            listener_list.append(str(listener['protocol'].upper()))

        if 'ssl_certificate_id' in listener:
            listener_list.append(str(listener['ssl_certificate_id']))

        return tuple(listener_list)

    def _enable_zones(self, zones):
        self.elb_conn.enable_availability_zones(self.name, zones)
        self.changed = True

    def _disable_zones(self, zones):
        self.elb_conn.disable_availability_zones(self.name, zones)
        self.changed = True

    def _attach_subnets(self, subnets):
        self.elb_conn.attach_lb_to_subnets(self.name, subnets)
        self.changed = True

    def _detach_subnets(self, subnets):
        self.elb_conn.detach_lb_from_subnets(self.name, subnets)
        self.changed = True

    def _set_subnets(self):
        """Determine which subnets need to be attached or detached on the ELB"""
        if self.subnets:
            subnets_to_detach = list(set(self.elb.subnets) - set(self.subnets))
            subnets_to_attach = list(set(self.subnets) - set(self.elb.subnets))

            if subnets_to_attach:
                self._attach_subnets(subnets_to_attach)
            if subnets_to_detach:
                self._detach_subnets(subnets_to_detach)
                
    def _set_zones(self):
        """Determine which zones need to be enabled or disabled on the ELB"""
        if self.zones:
            if self.purge_zones:
                zones_to_disable = list(set(self.elb.availability_zones) -
                                    set(self.zones))
                zones_to_enable = list(set(self.zones) -
                                    set(self.elb.availability_zones))
            else:
                zones_to_disable = None
                zones_to_enable = list(set(self.zones) -
                                    set(self.elb.availability_zones))
            if zones_to_enable:
                self._enable_zones(zones_to_enable)
            # N.B. This must come second, in case it would have removed all zones
            if zones_to_disable:
                self._disable_zones(zones_to_disable)

    def _set_security_groups(self):
        if self.security_group_ids != None and set(self.elb.security_groups) != set(self.security_group_ids):
            self.elb_conn.apply_security_groups_to_lb(self.name, self.security_group_ids)
            self.Changed = True

    def _set_health_check(self):
        """Set health check values on ELB as needed"""
        if self.health_check:
            # This just makes it easier to compare each of the attributes
            # and look for changes. Keys are attributes of the current
            # health_check; values are desired values of new health_check
            health_check_config = {
                "target": self._get_health_check_target(),
                "timeout": self.health_check['response_timeout'],
                "interval": self.health_check['interval'],
                "unhealthy_threshold": self.health_check['unhealthy_threshold'],
                "healthy_threshold": self.health_check['healthy_threshold'],
            }

            update_health_check = False

            # The health_check attribute is *not* set on newly created
            # ELBs! So we have to create our own.
            if not self.elb.health_check:
                self.elb.health_check = HealthCheck()

            for attr, desired_value in health_check_config.iteritems():
                if getattr(self.elb.health_check, attr) != desired_value:
                    setattr(self.elb.health_check, attr, desired_value)
                    update_health_check = True

            if update_health_check:
                self.elb.configure_health_check(self.elb.health_check)
                self.changed = True

    def _get_health_check_target(self):
        """Compose target string from healthcheck parameters"""
        protocol = self.health_check['ping_protocol'].upper()
        path = ""

        if protocol in ['HTTP', 'HTTPS'] and 'ping_path' in self.health_check:
            path = self.health_check['ping_path']

        return "%s:%s%s" % (protocol, self.health_check['ping_port'], path)


def main():
    argument_spec = ec2_argument_spec()
    argument_spec.update(dict(
            state={'required': True, 'choices': ['present', 'absent']},
            name={'required': True},
            listeners={'default': None, 'required': False, 'type': 'list'},
            purge_listeners={'default': True, 'required': False, 'type': 'bool'},
            zones={'default': None, 'required': False, 'type': 'list'},
            purge_zones={'default': False, 'required': False, 'type': 'bool'},
            security_group_ids={'default': None, 'required': False, 'type': 'list'},
            health_check={'default': None, 'required': False, 'type': 'dict'},
            subnets={'default': None, 'required': False, 'type': 'list'}
        )
    )

    module = AnsibleModule(
        argument_spec=argument_spec,
    )

    region, ec2_url, aws_connect_params = get_aws_connection_info(module)
    if not region:
        module.fail_json(msg="Region must be specified as a parameter, in EC2_REGION or AWS_REGION environment variables or in boto configuration file")

    name = module.params['name']
    state = module.params['state']
    listeners = module.params['listeners']
    purge_listeners = module.params['purge_listeners']
    zones = module.params['zones']
    purge_zones = module.params['purge_zones']
    security_group_ids = module.params['security_group_ids']
    health_check = module.params['health_check']
    subnets = module.params['subnets']

    if state == 'present' and not listeners:
        module.fail_json(msg="At least one port is required for ELB creation")

    if state == 'present' and not (zones or subnets):
        module.fail_json(msg="At least one availability zone or subnet is required for ELB creation")

    elb_man = ElbManager(module, name, listeners, purge_listeners, zones, 
                         purge_zones, security_group_ids, health_check, subnets, 
<<<<<<< HEAD
                         region=region, **aws_connect_params)
=======
                         aws_access_key, aws_secret_key, region=region)
>>>>>>> 5d01e2b9

    if state == 'present':
        elb_man.ensure_ok()
    elif state == 'absent':
        elb_man.ensure_gone()

    ansible_facts = {'ec2_elb': 'info'}
    ec2_facts_result = dict(changed=elb_man.changed,
                            elb=elb_man.get_info(),
                            ansible_facts=ansible_facts)

    module.exit_json(**ec2_facts_result)

# import module snippets
from ansible.module_utils.basic import *
from ansible.module_utils.ec2 import *

main()<|MERGE_RESOLUTION|>--- conflicted
+++ resolved
@@ -214,12 +214,8 @@
     def __init__(self, module, name, listeners=None, purge_listeners=None,
                  zones=None, purge_zones=None, security_group_ids=None, 
                  health_check=None, subnets=None,
-<<<<<<< HEAD
                  region=None, **aws_connect_params):
 
-=======
-                 aws_access_key=None, aws_secret_key=None, region=None ):
->>>>>>> 5d01e2b9
         self.module = module
         self.name = name
         self.listeners = listeners
@@ -551,11 +547,8 @@
 
     elb_man = ElbManager(module, name, listeners, purge_listeners, zones, 
                          purge_zones, security_group_ids, health_check, subnets, 
-<<<<<<< HEAD
                          region=region, **aws_connect_params)
-=======
                          aws_access_key, aws_secret_key, region=region)
->>>>>>> 5d01e2b9
 
     if state == 'present':
         elb_man.ensure_ok()
