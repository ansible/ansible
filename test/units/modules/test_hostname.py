"""Unit tests for the hostname module."""
from __future__ import absolute_import, division, print_function

__metaclass__ = type

import os
import shutil
import tempfile

from units.compat.mock import patch, MagicMock, mock_open
from ansible.module_utils import basic
from ansible.module_utils.common._utils import get_all_subclasses
from ansible.modules import hostname
from units.modules.utils import ModuleTestCase, set_module_args
from ansible.module_utils.six import PY2


class TestHostname(ModuleTestCase):
    """Test class for the hostname module."""

    @patch("os.path.isfile")
    def test_stategy_get_never_writes_in_check_mode(self, isfile):
        """Don't write when in check mode."""
        isfile.return_value = True

        set_module_args({"name": "fooname", "_ansible_check_mode": True})
        subclasses = get_all_subclasses(hostname.BaseStrategy)
        module = MagicMock()
        for cls in subclasses:
            instance = cls(module)

            instance.module.run_command = MagicMock()
            instance.module.run_command.return_value = (0, "", "")

            mopen = mock_open()
            builtins = "builtins"
            if PY2:
                builtins = "__builtin__"
            with patch("%s.open" % builtins, mopen):
                instance.get_permanent_hostname()
                instance.get_current_hostname()
                self.assertFalse(
<<<<<<< HEAD
                    mopen.return_value.write.called,
                    msg="%s called write, should not have" % str(cls),
                )

    def test_all_named_strategies_exist(self):
        """Loop through the STRATS and see if anything is missing."""
        for _name, prefix in hostname.STRATS.items():
            classname = "%sStrategy" % prefix
            cls = getattr(hostname, classname, None)

            if cls is None:
                self.assertFalse(
                    cls is None, "%s is None, should be a subclass" % classname
                )
            else:
                self.assertTrue(issubclass(cls, hostname.BaseStrategy))
=======
                    m.return_value.write.called,
                    msg='%s called write, should not have' % str(cls))


class TestRedhatStrategy(ModuleTestCase):
    def setUp(self):
        super(TestRedhatStrategy, self).setUp()
        self.testdir = tempfile.mkdtemp(prefix='ansible-test-hostname-')
        self.network_file = os.path.join(self.testdir, "network")

    def tearDown(self):
        super(TestRedhatStrategy, self).tearDown()
        shutil.rmtree(self.testdir, ignore_errors=True)

    @property
    def instance(self):
        self.module = MagicMock()
        instance = hostname.RedHatStrategy(self.module)
        instance.NETWORK_FILE = self.network_file
        return instance

    def test_get_permanent_hostname_missing(self):
        self.assertIsNone(self.instance.get_permanent_hostname())
        self.assertTrue(self.module.fail_json.called)
        self.module.fail_json.assert_called_with(
            "Unable to locate HOSTNAME entry in %s" % self.network_file
        )

    def test_get_permanent_hostname_line_missing(self):
        with open(self.network_file, "w") as f:
            f.write("# some other content\n")
        self.assertIsNone(self.instance.get_permanent_hostname())
        self.module.fail_json.assert_called_with(
            "Unable to locate HOSTNAME entry in %s" % self.network_file
        )

    def test_get_permanent_hostname_existing(self):
        with open(self.network_file, "w") as f:
            f.write(
                "some other content\n"
                "HOSTNAME=foobar\n"
                "more content\n"
            )
        self.assertEqual(self.instance.get_permanent_hostname(), "foobar")

    def test_get_permanent_hostname_existing_whitespace(self):
        with open(self.network_file, "w") as f:
            f.write(
                "some other content\n"
                "     HOSTNAME=foobar   \n"
                "more content\n"
            )
        self.assertEqual(self.instance.get_permanent_hostname(), "foobar")

    def test_set_permanent_hostname_missing(self):
        self.instance.set_permanent_hostname("foobar")
        with open(self.network_file) as f:
            self.assertEqual(f.read(), "HOSTNAME=foobar\n")

    def test_set_permanent_hostname_line_missing(self):
        with open(self.network_file, "w") as f:
            f.write("# some other content\n")
        self.instance.set_permanent_hostname("foobar")
        with open(self.network_file) as f:
            self.assertEqual(f.read(), "# some other content\nHOSTNAME=foobar\n")

    def test_set_permanent_hostname_existing(self):
        with open(self.network_file, "w") as f:
            f.write(
                "some other content\n"
                "HOSTNAME=spam\n"
                "more content\n"
            )
        self.instance.set_permanent_hostname("foobar")
        with open(self.network_file) as f:
            self.assertEqual(
                f.read(),
                "some other content\n"
                "HOSTNAME=foobar\n"
                "more content\n"
            )

    def test_set_permanent_hostname_existing_whitespace(self):
        with open(self.network_file, "w") as f:
            f.write(
                "some other content\n"
                "     HOSTNAME=spam   \n"
                "more content\n"
            )
        self.instance.set_permanent_hostname("foobar")
        with open(self.network_file) as f:
            self.assertEqual(
                f.read(),
                "some other content\n"
                "HOSTNAME=foobar\n"
                "more content\n"
            )
>>>>>>> 08af0fbf
<|MERGE_RESOLUTION|>--- conflicted
+++ resolved
@@ -40,7 +40,6 @@
                 instance.get_permanent_hostname()
                 instance.get_current_hostname()
                 self.assertFalse(
-<<<<<<< HEAD
                     mopen.return_value.write.called,
                     msg="%s called write, should not have" % str(cls),
                 )
@@ -57,10 +56,6 @@
                 )
             else:
                 self.assertTrue(issubclass(cls, hostname.BaseStrategy))
-=======
-                    m.return_value.write.called,
-                    msg='%s called write, should not have' % str(cls))
-
 
 class TestRedhatStrategy(ModuleTestCase):
     def setUp(self):
@@ -154,5 +149,4 @@
                 "some other content\n"
                 "HOSTNAME=foobar\n"
                 "more content\n"
-            )
->>>>>>> 08af0fbf
+            )