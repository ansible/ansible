--- conflicted
+++ resolved
@@ -134,10 +134,7 @@
 - name: use list with undefined var in it
   debug: msg={{item}}
   with_items: things2
-<<<<<<< HEAD
   ignore_errors: True
-=======
->>>>>>> dd403f13
 
 
 # BUG #10073 nested template handling
@@ -161,3 +158,26 @@
   assert:
     that:
         - "test_val == known_var_value.stdout"
+
+
+# BUG #10073 nested template handling
+
+- name: set variable that clashes
+  set_fact:
+      LOGNAME: foobar
+
+
+- name: get LOGNAME environment var value
+  shell: echo {{ '$LOGNAME' }}
+  register: known_var_value
+
+- name: do the lookup for env LOGNAME
+  set_fact:
+    test_val: "{{ lookup('env', 'LOGNAME') }}"
+
+- debug: var=test_val
+
+- name: compare values
+  assert:
+    that:
+        - "test_val == known_var_value.stdout"
