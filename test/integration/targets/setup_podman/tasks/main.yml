--- conflicted
+++ resolved
@@ -8,10 +8,7 @@
         name: "{{ podman_package }}"
         state: present
       when: ansible_facts.pkg_mgr in ['yum', 'dnf']
-<<<<<<< HEAD
       notify: cleanup podman
-=======
->>>>>>> 95c023e1
 
     - name: Get podman version
       command: podman --version
