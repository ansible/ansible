<<<<<<< HEAD
- name: Create security group -- xxx
=======
- name: Prepare random number
  set_fact:
    secgroupname: "sg{{ resource_group | hash('md5') | truncate(7, True, '') }}{{ 1000 | random }}"
  run_once: yes


- name: Create security group
>>>>>>> 8544bc5b
  azure_rm_securitygroup:
      resource_group: "{{ resource_group }}"
      name: "{{ secgroupname }}"
      tags:
          testing: testing
          delete: on-exit
          foo: bar
      purge_rules: yes
      rules:
          - name: DenySSH
            protocol: Tcp
            destination_port_range: 22
            access: Deny
            priority: 100
            direction: Inbound
          - name: AllowSSH
            protocol: Tcp
            source_address_prefix: 174.109.158.0/24
            destination_port_range: 22
            access: Allow
            priority: 101
            direction: Inbound
  register: output

- assert: { that: "{{ output.state.rules | length }} == 2" }

- name: Gather facts by tags
  azure_rm_securitygroup_facts:
      resource_group: "{{ resource_group }}"
      tags:
        - testing
        - foo:bar
  register: output

- assert:
      that: azure_securitygroups | length == 1

- name: Add/Update rules on existing security group
  azure_rm_securitygroup:
      resource_group: "{{ resource_group }}"
      name: "{{ secgroupname }}"
      rules:
          - name: AllowSSH
            protocol: Tcp
            source_address_prefix: 174.108.158.0/24
            destination_port_range: 22
            access: Allow
            priority: 101
          - name: AllowSSHFromHome
            protocol: Tcp
            source_address_prefix: 174.109.158.0/24
            destination_port_range: 22-23
            priority: 102
  register: output

- assert: 
      that:
          - "{{ output.state.rules | length }} == 3"
          - output.state.rules[0].source_address_prefix == '174.108.158.0/24'

- name: Test idempotence
  azure_rm_securitygroup:
      resource_group: "{{ resource_group }}"
      name: "{{ secgroupname }}"
      rules:
          - name: AllowSSH
            protocol: Tcp
            source_address_prefix: 174.108.158.0/24
            destination_port_range: 22
            access: Allow
            priority: 101
          - name: AllowSSHFromHome
            protocol: Tcp
            source_address_prefix: 174.109.158.0/24
            destination_port_range: 22-23
            priority: 102
  register: output

- assert:
      that: not output.changed

- name: Update tags
  azure_rm_securitygroup:
      resource_group: "{{ resource_group }}"
      name: "{{ secgroupname }}"
      tags:
          testing: testing
          delete: never
          baz: bar
  register: output

- assert:
      that:
          - output.state.tags | length == 3
          - output.state.tags.delete == 'never'

- name: Purge tags
  azure_rm_securitygroup:
      resource_group: "{{ resource_group }}"
      name: "{{ secgroupname }}"
      tags:
          testing: testing
          delete: on-exit
  register: output

- assert:
      that:
          - output.state.tags | length == 2
          - output.state.tags.delete == 'on-exit'

- name: Gather facts for one accounts
  azure_rm_securitygroup_facts:
      resource_group: "{{ resource_group }}"
      name: "{{ secgroupname }}"
  register: output

- assert:
      that:
          - azure_securitygroups | length == 1

- name: Gather facts for all accounts
  azure_rm_securitygroup_facts:
      resource_group: "{{ resource_group }}"
  register: output

- assert:
      that:
          - azure_securitygroups | length > 0

- name: Create security group with source_address_prefixes
  azure_rm_securitygroup:
      resource_group: "{{ resource_group }}"
      name: "{{ secgroupname }}"
      tags:
          testing: testing
          delete: on-exit
          foo: bar
      purge_rules: yes
      rules:
          - name: AllowSSH
            protocol: Tcp
            source_address_prefix:
            - 52.100.120.240
            - 53.100.250.190
            - 54.110.200.200
            destination_port_range: 22
            access: Allow
            priority: 101
            direction: Inbound
  register: output

- assert:
    that:
    - "{{ output.state.rules | length }} == 1"
    - "{{ output.state.rules[0].source_address_prefixes | length }} == 3"
    - not output.state.rules[0].source_address_prefix

- name: Create security group with source_address_prefixes(idempontent)
  azure_rm_securitygroup:
      resource_group: "{{ resource_group }}"
      name: "{{ secgroupname }}"
      tags:
          testing: testing
          delete: on-exit
          foo: bar
      purge_rules: yes
      rules:
          - name: AllowSSH
            protocol: Tcp
            source_address_prefix:
            - 52.100.120.240
            - 53.100.250.190
            - 54.110.200.200
            destination_port_range: 22
            access: Allow
            priority: 101
            direction: Inbound
  register: output

- assert:
      that: not output.changed

- name: Delete all security groups
  azure_rm_securitygroup:
      resource_group: "{{ resource_group }}"
      name: "{{ item.name }}"
      state: absent
  with_items: "{{ azure_securitygroups }}"

- name: Should have no security groups remaining
  azure_rm_securitygroup_facts:
      resource_group: "{{ resource_group }}"
  register: output

- assert:
      that:
          - azure_securitygroups | length == 0<|MERGE_RESOLUTION|>--- conflicted
+++ resolved
@@ -1,6 +1,3 @@
-<<<<<<< HEAD
-- name: Create security group -- xxx
-=======
 - name: Prepare random number
   set_fact:
     secgroupname: "sg{{ resource_group | hash('md5') | truncate(7, True, '') }}{{ 1000 | random }}"
@@ -8,7 +5,6 @@
 
 
 - name: Create security group
->>>>>>> 8544bc5b
   azure_rm_securitygroup:
       resource_group: "{{ resource_group }}"
       name: "{{ secgroupname }}"
