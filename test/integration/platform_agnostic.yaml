--- conflicted
+++ resolved
@@ -7,7 +7,7 @@
     limit_to: "*"
     debug: false
 
-<<<<<<< HEAD
+
 # Run the tests within blocks allows the the next module to be tested if the previous one fails.
 # This is done to allow https://github.com/ansible/dci-partner-ansible/ to run the full set of tests.
 
@@ -71,21 +71,15 @@
       rescue:
         - set_fact: test_failed=true
 
+    - block:
+      - include_role:
+          name: net_logging
+        when: "limit_to in ['*', 'net_logging']"
+      rescue:
+        - set_fact: test_failed=true
 
 ###########
     - name: Has any previous test failed?
       fail:
         msg: "One or more tests failed, check log for details"
-      when: test_failed
-=======
-  roles:
-    - { role: net_system, when: "limit_to in ['*', 'net_system']" }
-    - { role: net_banner, when: "limit_to in ['*', 'net_banner']" }
-    - { role: net_command, when: "limit_to in ['*', 'net_command']" }
-    - { role: net_user, when: "limit_to in ['*', 'net_user']" }
-    - { role: net_vlan,  when: "limit_to in ['*', 'net_vlan']" }
-    - { role: net_vrf, when: "limit_to in ['*', 'net_vrf']" }
-    - { role: net_interface, when: "limit_to in ['*', 'net_interface']" }
-    - { role: net_static_route, when: "limit_to in ['*', 'net_static_route']" }
-    - { role: net_logging, when: "limit_to in ['*', 'net_logging']" }
->>>>>>> c1ac5514
+      when: test_failed