--- conflicted
+++ resolved
@@ -6,11 +6,7 @@
 Name: ansible
 Release: 1%{?dist}
 Summary: SSH-based configuration management, deployment, and orchestration engine
-<<<<<<< HEAD
-Version: 1.3
-=======
 Version: 1.2.3
->>>>>>> 7249d649
 
 Group: Development/Libraries
 License: GPLv3
@@ -120,10 +116,6 @@
 
 %changelog
 
-<<<<<<< HEAD
-* Mon Jun 10 2013 Michael DeHaan <michael.dehaan@gmail.com> - 1.3-0
-* (release pending)
-=======
 * Wed Aug 21 2013 James Cammarata <jcammarata@ansibleworks.com> - 1.2-3
 * Release 1.2.3
 
@@ -132,7 +124,6 @@
 
 * Thu Jul 04 2013 Michael DeHaan <michael.dehaan@gmail.com> - 1.2-1
 * Release 1.2.1
->>>>>>> 7249d649
 
 * Mon Jun 10 2013 Michael DeHaan <michael.dehaan@gmail.com> - 1.2-0
 * Release 1.2
