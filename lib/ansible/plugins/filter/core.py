--- conflicted
+++ resolved
@@ -223,7 +223,6 @@
 def to_uuid(string):
     return str(uuid.uuid5(UUID_NAMESPACE_ANSIBLE, str(string)))
 
-<<<<<<< HEAD
 def getmountfrompath(path, mounts):
     '''return the closest corresponding mount for a given path'''
     current_string_length = 0
@@ -234,7 +233,7 @@
                 current_string_length = len(mount['mount'])
                 current_mount = mount
     return current_mount
-=======
+
 def mandatory(a):
     from jinja2.runtime import Undefined
 
@@ -242,7 +241,6 @@
     if isinstance(a, Undefined):
         raise errors.AnsibleFilterError('Mandatory variable not defined.')
     return a
->>>>>>> e8157eab
 
 class FilterModule(object):
     ''' Ansible core jinja2 filters '''
@@ -275,11 +273,8 @@
             'splitext': partial(unicode_wrap, os.path.splitext),
             'win_basename': partial(unicode_wrap, ntpath.basename),
             'win_dirname': partial(unicode_wrap, ntpath.dirname),
-<<<<<<< HEAD
+            'win_splitdrive': partial(unicode_wrap, ntpath.splitdrive),
             'getmountfrompath': getmountfrompath,
-=======
-            'win_splitdrive': partial(unicode_wrap, ntpath.splitdrive),
->>>>>>> e8157eab
 
             # value as boolean
             'bool': bool,
