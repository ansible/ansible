# (c) 2012, Jeroen Hoekx <jeroen@hoekx.be>
#
# This file is part of Ansible
#
# Ansible is free software: you can redistribute it and/or modify
# it under the terms of the GNU General Public License as published by
# the Free Software Foundation, either version 3 of the License, or
# (at your option) any later version.
#
# Ansible is distributed in the hope that it will be useful,
# but WITHOUT ANY WARRANTY; without even the implied warranty of
# MERCHANTABILITY or FITNESS FOR A PARTICULAR PURPOSE.  See the
# GNU General Public License for more details.
#
# You should have received a copy of the GNU General Public License
# along with Ansible.  If not, see <http://www.gnu.org/licenses/>.

from __future__ import absolute_import

import sys
import base64
import json
import os.path
import ntpath
import types
import pipes
import glob
import re
import crypt
import hashlib
import string
from functools import partial
import operator as py_operator
from random import SystemRandom, shuffle
import uuid

import yaml
from jinja2.filters import environmentfilter
from distutils.version import LooseVersion, StrictVersion

from ansible import errors
from ansible.parsing.yaml.dumper import AnsibleDumper
from ansible.utils.hashing import md5s, checksum_s
from ansible.utils.unicode import unicode_wrap, to_unicode

try:
    import passlib.hash
    HAS_PASSLIB = True
except:
    HAS_PASSLIB = False


UUID_NAMESPACE_ANSIBLE = uuid.UUID('361E6D51-FAEC-444A-9079-341386DA8E2E')

def to_yaml(a, *args, **kw):
    '''Make verbose, human readable yaml'''
    transformed = yaml.dump(a, Dumper=AnsibleDumper, allow_unicode=True, **kw)
    return to_unicode(transformed)

def to_nice_yaml(a, *args, **kw):
    '''Make verbose, human readable yaml'''
    transformed = yaml.dump(a, Dumper=AnsibleDumper, indent=4, allow_unicode=True, default_flow_style=False, **kw)
    return to_unicode(transformed)

def to_json(a, *args, **kw):
    ''' Convert the value to JSON '''
    return json.dumps(a, *args, **kw)

def to_nice_json(a, *args, **kw):
    '''Make verbose, human readable JSON'''
    # python-2.6's json encoder is buggy (can't encode hostvars)
    if sys.version_info < (2, 7):
        try:
            import simplejson
        except ImportError:
            pass
        else:
            try:
                major = int(simplejson.__version__.split('.')[0])
            except:
                pass
            else:
                if major >= 2:
                    return simplejson.dumps(a, indent=4, sort_keys=True, *args, **kw)
        # Fallback to the to_json filter
        return to_json(a, *args, **kw)
    return json.dumps(a, indent=4, sort_keys=True, *args, **kw)

def bool(a):
    ''' return a bool for the arg '''
    if a is None or type(a) == bool:
        return a
    if type(a) in types.StringTypes:
        a = a.lower()
    if a in ['yes', 'on', '1', 'true', 1]:
        return True
    else:
        return False

def quote(a):
    ''' return its argument quoted for shell usage '''
    return pipes.quote(a)

def fileglob(pathname):
    ''' return list of matched files for glob '''
    return glob.glob(pathname)

def regex_replace(value='', pattern='', replacement='', ignorecase=False):
    ''' Perform a `re.sub` returning a string '''

    if not isinstance(value, basestring):
        value = str(value)

    if ignorecase:
        flags = re.I
    else:
        flags = 0
    _re = re.compile(pattern, flags=flags)
    return _re.sub(replacement, value)

def ternary(value, true_val, false_val):
    '''  value ? true_val : false_val '''
    if value:
        return true_val
    else:
        return false_val


def version_compare(value, version, operator='eq', strict=False):
    ''' Perform a version comparison on a value '''
    op_map = {
        '==': 'eq', '=':  'eq', 'eq': 'eq',
        '<':  'lt', 'lt': 'lt',
        '<=': 'le', 'le': 'le',
        '>':  'gt', 'gt': 'gt',
        '>=': 'ge', 'ge': 'ge',
        '!=': 'ne', '<>': 'ne', 'ne': 'ne'
    }

    if strict:
        Version = StrictVersion
    else:
        Version = LooseVersion

    if operator in op_map:
        operator = op_map[operator]
    else:
        raise errors.AnsibleFilterError('Invalid operator type')

    try:
        method = getattr(py_operator, operator)
        return method(Version(str(value)), Version(str(version)))
    except Exception, e:
        raise errors.AnsibleFilterError('Version comparison: %s' % e)

def regex_escape(string):
    '''Escape all regular expressions special characters from STRING.'''
    return re.escape(string)

@environmentfilter
def rand(environment, end, start=None, step=None):
    r = SystemRandom()
    if isinstance(end, (int, long)):
        if not start:
            start = 0
        if not step:
            step = 1
        return r.randrange(start, end, step)
    elif hasattr(end, '__iter__'):
        if start or step:
            raise errors.AnsibleFilterError('start and step can only be used with integer values')
        return r.choice(end)
    else:
        raise errors.AnsibleFilterError('random can only be used on sequences and integers')

def randomize_list(mylist):
    try:
        mylist = list(mylist)
        shuffle(mylist)
    except:
        pass
    return mylist

def get_hash(data, hashtype='sha1'):

    try: # see if hash is supported
        h = hashlib.new(hashtype)
    except:
        return None

    h.update(data)
    return h.hexdigest()

def get_encrypted_password(password, hashtype='sha512', salt=None):

    # TODO: find a way to construct dynamically from system
    cryptmethod= {
        'md5':      '1',
        'blowfish': '2a',
        'sha256':   '5',
        'sha512':   '6',
    }

    hastype = hashtype.lower()
    if hashtype in cryptmethod:
        if salt is None:
            r = SystemRandom()
            salt = ''.join([r.choice(string.ascii_letters + string.digits) for _ in range(16)])

        if not HAS_PASSLIB:
            if sys.platform.startswith('darwin'):
                raise errors.AnsibleFilterError('|password_hash requires the passlib python module to generate password hashes on Mac OS X/Darwin')
            saltstring =  "$%s$%s" % (cryptmethod[hashtype],salt)
            encrypted = crypt.crypt(password, saltstring)
        else:
            cls = getattr(passlib.hash, '%s_crypt' % hashtype)
            encrypted = cls.encrypt(password, salt=salt)

        return encrypted

    return None

def to_uuid(string):
    return str(uuid.uuid5(UUID_NAMESPACE_ANSIBLE, str(string)))

def getmountfrompath(path, mounts):
    '''return the closest corresponding mount for a given path'''
    current_string_length = 0
    current_mount = None
    for mount in mounts:
        if mount['mount'].startswith('/'):
            if current_string_length < len(mount['mount']) and path.startswith(mount['mount']):
                current_string_length = len(mount['mount'])
                current_mount = mount
    return current_mount

def unit(size, unit = ''):
    '''Convert humean readable size into bytes'''
    unit = unit[0].upper()
    unit_sizes = {
        'Z': (1<<70L),
        'E': (1<<60L),
        'P': (1<<50L),
        'T': (1<<40L),
        'G': (1<<30L),
        'M': (1<<20L),
        'K': (1<<10L),
        'B': (1)
    }
    if unit_sizes[unit]:
        return size * unit_sizes[unit]
    return size

class FilterModule(object):
    ''' Ansible core jinja2 filters '''

    def filters(self):
        return {
            # base 64
            'b64decode': partial(unicode_wrap, base64.b64decode),
            'b64encode': partial(unicode_wrap, base64.b64encode),

            # uuid
            'to_uuid': to_uuid,

            # json
            'to_json': to_json,
            'to_nice_json': to_nice_json,
            'from_json': json.loads,

            # yaml
            'to_yaml': to_yaml,
            'to_nice_yaml': to_nice_yaml,
            'from_yaml': yaml.safe_load,

            # path
            'basename': partial(unicode_wrap, os.path.basename),
            'dirname': partial(unicode_wrap, os.path.dirname),
            'expanduser': partial(unicode_wrap, os.path.expanduser),
            'realpath': partial(unicode_wrap, os.path.realpath),
            'relpath': partial(unicode_wrap, os.path.relpath),
            'splitext': partial(unicode_wrap, os.path.splitext),
<<<<<<< HEAD
            'getmountfrompath': getmountfrompath,
            'unit': unit,
=======
            'win_basename': partial(unicode_wrap, ntpath.basename),
            'win_dirname': partial(unicode_wrap, ntpath.dirname),
>>>>>>> 2eb5333b

            # value as boolean
            'bool': bool,

            # quote string for shell usage
            'quote': quote,

            # hash filters
            # md5 hex digest of string
            'md5': md5s,
            # sha1 hex digeset of string
            'sha1': checksum_s,
            # checksum of string as used by ansible for checksuming files
            'checksum': checksum_s,
            # generic hashing
            'password_hash': get_encrypted_password,
            'hash': get_hash,

            # file glob
            'fileglob': fileglob,

            # regex
            'regex_replace': regex_replace,
            'regex_escape': regex_escape,

            # ? : ;
            'ternary': ternary,

            # list
            # version comparison
            'version_compare': version_compare,

            # random stuff
            'random': rand,
            'shuffle': randomize_list,
        }<|MERGE_RESOLUTION|>--- conflicted
+++ resolved
@@ -280,13 +280,10 @@
             'realpath': partial(unicode_wrap, os.path.realpath),
             'relpath': partial(unicode_wrap, os.path.relpath),
             'splitext': partial(unicode_wrap, os.path.splitext),
-<<<<<<< HEAD
+            'win_basename': partial(unicode_wrap, ntpath.basename),
+            'win_dirname': partial(unicode_wrap, ntpath.dirname),
             'getmountfrompath': getmountfrompath,
             'unit': unit,
-=======
-            'win_basename': partial(unicode_wrap, ntpath.basename),
-            'win_dirname': partial(unicode_wrap, ntpath.dirname),
->>>>>>> 2eb5333b
 
             # value as boolean
             'bool': bool,
