# (c) 2015, Jonathan Davila <jonathan(at)davila.io>
# (c) 2017 Ansible Project
# GNU General Public License v3.0+ (see COPYING or https://www.gnu.org/licenses/gpl-3.0.txt)

from __future__ import (absolute_import, division, print_function)
__metaclass__ = type

DOCUMENTATION = """
  lookup: hashi_vault
<<<<<<< HEAD
  version_added: "2.0"
  author:
    - Jonathan Davila <jdavila(at)ansible.com>
    - Drew Mullen (@drewmullen) <mullen.drew@gmail.com>
=======
  author: Jonathan Davila <jdavila(at)ansible.com>
  contributors: Drew Mullen <mullen.drew@gmail.com>
  version_added: "2.1"
>>>>>>> 8444c5aa
  short_description: retrieve secrets from HashiCorp's vault
  requirements:
    - hvac (python library)
  description:
    - retrieve secrets from HashiCorp's vault
  notes:
    - Due to a current limitation in the HVAC library there won't necessarily be an error if a bad endpoint is specified.
  options:
    secret:
      description: query you are making
      required: True
    token:
      description: vault token
      env:
        - name: VAULT_TOKEN
    url:
      description: url to vault service
      env:
        - name: VAULT_ADDR
      default: 'http://127.0.0.1:8200'
    username:
      description: authentication user name
    password:
      description: authentication password
    role_id:
      description: Role id for a vault AppRole auth
      env:
        - name: VAULT_ROLE_ID
    secret_id:
      description: Secret id for a vault AppRole auth
      env:
        - name: VAULT_SECRET_ID
    auth_method:
      description: authentication method used
    mount_point:
      description: vault mount point, only required if you have a custom mount point
      default: ldap
    cacert:
      description: path to certificate to use for authentication
    validate_certs:
      description: controls verification and validation of SSL certificates, mostly you only want to turn off with self signed ones.
      type: boolean
      default: True
    namespace:
<<<<<<< HEAD
      description: namespace where secrets reside.
      requires:
        - HVAC 0.7.0+
        - Vault 0.11+
=======
      description: namespace where secrets reside
>>>>>>> 8444c5aa
      default: None
"""

EXAMPLES = """
- debug:
    msg: "{{ lookup('hashi_vault', 'secret=secret/hello:value token=c975b780-d1be-8016-866b-01d0f9b688a5 url=http://myvault:8200')}}"

- name: Return all secrets from a path
  debug:
    msg: "{{ lookup('hashi_vault', 'secret=secret/hello token=c975b780-d1be-8016-866b-01d0f9b688a5 url=http://myvault:8200')}}"

- name: Return all secrets from a path in a namespace
  debug:
    msg: "{{ lookup('hashi_vault', 'secret=secret/hello token=c975b780-d1be-8016-866b-01d0f9b688a5 url=http://myvault:8200 namespace=teama/admins')}}"

- name: Vault that requires authentication via LDAP
  debug:
      msg: "{{ lookup('hashi_vault', 'secret=secret/hello:value auth_method=ldap mount_point=ldap username=myuser password=mypas url=http://myvault:8200')}}"

- name: Using an ssl vault
  debug:
      msg: "{{ lookup('hashi_vault', 'secret=secret/hola:value token=c975b780-d1be-8016-866b-01d0f9b688a5 url=https://myvault:8200 validate_certs=False')}}"

- name: using certificate auth
  debug:
      msg: "{{ lookup('hashi_vault', 'secret=secret/hi:value token=xxxx-xxx-xxx url=https://myvault:8200 validate_certs=True cacert=/cacert/path/ca.pem')}}"

- name: authenticate with a Vault app role
  debug:
      msg: "{{ lookup('hashi_vault', 'secret=secret/hello:value auth_method=approle role_id=myroleid secret_id=mysecretid url=http://myvault:8200')}}"
"""

RETURN = """
_raw:
  description:
    - secrets(s) requested
"""

import os

from ansible.errors import AnsibleError
from ansible.module_utils.parsing.convert_bool import boolean
from ansible.plugins.lookup import LookupBase

HAS_HVAC = False
try:
    import hvac
    HAS_HVAC = True
except ImportError:
    HAS_HVAC = False


ANSIBLE_HASHI_VAULT_ADDR = 'http://127.0.0.1:8200'

if os.getenv('VAULT_ADDR') is not None:
    ANSIBLE_HASHI_VAULT_ADDR = os.environ['VAULT_ADDR']


class HashiVault:
    def __init__(self, **kwargs):

        self.url = kwargs.get('url', ANSIBLE_HASHI_VAULT_ADDR)
        self.namespace = kwargs.get('namespace', None)
<<<<<<< HEAD
=======

>>>>>>> 8444c5aa

        # split secret arg, which has format 'secret/hello:value' into secret='secret/hello' and secret_field='value'
        s = kwargs.get('secret')
        if s is None:
            raise AnsibleError("No secret specified for hashi_vault lookup")

        s_f = s.rsplit(':', 1)
        self.secret = s_f[0]
        if len(s_f) >= 2:
            self.secret_field = s_f[1]
        else:
            self.secret_field = ''

        self.verify = self.boolean_or_cacert(kwargs.get('validate_certs', True), kwargs.get('cacert', ''))

        # If a particular backend is asked for (and its method exists) we call it, otherwise drop through to using
        # token auth. This means if a particular auth backend is requested and a token is also given, then we
        # ignore the token and attempt authentication against the specified backend.
        #
        # to enable a new auth backend, simply add a new 'def auth_<type>' method below.
        #
        self.auth_method = kwargs.get('auth_method')

        if self.auth_method and self.auth_method != 'token':
            try:
<<<<<<< HEAD
                if self.namespace is not None:
                    self.client = hvac.Client(url=self.url, verify=self.verify, namespace=self.namespace)
                else:
                    self.client = hvac.Client(url=self.url, verify=self.verify)
=======
                self.client = hvac.Client(url=self.url, verify=self.verify, namespace=self.namespace)
>>>>>>> 8444c5aa
                # prefixing with auth_ to limit which methods can be accessed
                getattr(self, 'auth_' + self.auth_method)(**kwargs)
            except AttributeError:
                raise AnsibleError("Authentication method '%s' not supported" % self.auth_method)
        else:
            self.token = kwargs.get('token', os.environ.get('VAULT_TOKEN', None))
            if self.token is None and os.environ.get('HOME'):
                token_filename = os.path.join(
                    os.environ.get('HOME'),
                    '.vault-token'
                )
                if os.path.exists(token_filename):
                    with open(token_filename) as token_file:
                        self.token = token_file.read().strip()

            if self.token is None:
                raise AnsibleError("No Vault Token specified")

<<<<<<< HEAD
            if self.namespace is not None:
                self.client = hvac.Client(url=self.url, token=self.token, verify=self.verify, namespace=self.namespace)
            else:
                self.client = hvac.Client(url=self.url, token=self.token, verify=self.verify)
=======
            self.client = hvac.Client(url=self.url, token=self.token, verify=self.verify, namespace=self.namespace)
>>>>>>> 8444c5aa

        if not self.client.is_authenticated():
            raise AnsibleError("Invalid Hashicorp Vault Token Specified for hashi_vault lookup")

    def get(self):
        data = self.client.read(self.secret)

        if data is None:
            raise AnsibleError("The secret %s doesn't seem to exist for hashi_vault lookup" % self.secret)

        if self.secret_field == '':
            return data['data']

        if self.secret_field not in data['data']:
            raise AnsibleError("The secret %s does not contain the field '%s'. for hashi_vault lookup" % (self.secret, self.secret_field))

        return data['data'][self.secret_field]

    def auth_ldap(self, **kwargs):
        username = kwargs.get('username')
        if username is None:
            raise AnsibleError("Authentication method ldap requires a username")

        password = kwargs.get('password')
        if password is None:
            raise AnsibleError("Authentication method ldap requires a password")

        mount_point = kwargs.get('mount_point')
        if mount_point is None:
            mount_point = 'ldap'

        self.client.auth_ldap(username, password, mount_point)

    def boolean_or_cacert(self, validate_certs, cacert):
        validate_certs = boolean(validate_certs, strict=False)
        '''' return a bool or cacert '''
        if validate_certs is True:
            if cacert != '':
                return cacert
            else:
                return True
        else:
            return False

    def auth_approle(self, **kwargs):
        role_id = kwargs.get('role_id', os.environ.get('VAULT_ROLE_ID', None))
        if role_id is None:
            raise AnsibleError("Authentication method app role requires a role_id")

        secret_id = kwargs.get('secret_id', os.environ.get('VAULT_SECRET_ID', None))
        if secret_id is None:
            raise AnsibleError("Authentication method app role requires a secret_id")

        self.client.auth_approle(role_id, secret_id)


class LookupModule(LookupBase):
    def run(self, terms, variables, **kwargs):
        if not HAS_HVAC:
            raise AnsibleError("Please pip install hvac to use the hashi_vault lookup module.")

        vault_args = terms[0].split(' ')
        vault_dict = {}
        ret = []

        for param in vault_args:
            try:
                key, value = param.split('=')
            except ValueError:
                raise AnsibleError("hashi_vault lookup plugin needs key=value pairs, but received %s" % terms)
            vault_dict[key] = value

        vault_conn = HashiVault(**vault_dict)

        for term in terms:
            key = term.split()[0]
            value = vault_conn.get()
            ret.append(value)

        return ret<|MERGE_RESOLUTION|>--- conflicted
+++ resolved
@@ -7,16 +7,10 @@
 
 DOCUMENTATION = """
   lookup: hashi_vault
-<<<<<<< HEAD
   version_added: "2.0"
   author:
     - Jonathan Davila <jdavila(at)ansible.com>
     - Drew Mullen (@drewmullen) <mullen.drew@gmail.com>
-=======
-  author: Jonathan Davila <jdavila(at)ansible.com>
-  contributors: Drew Mullen <mullen.drew@gmail.com>
-  version_added: "2.1"
->>>>>>> 8444c5aa
   short_description: retrieve secrets from HashiCorp's vault
   requirements:
     - hvac (python library)
@@ -37,6 +31,7 @@
       env:
         - name: VAULT_ADDR
       default: 'http://127.0.0.1:8200'
+      default: 'http://127.0.0.1:8200'
     username:
       description: authentication user name
     password:
@@ -61,14 +56,10 @@
       type: boolean
       default: True
     namespace:
-<<<<<<< HEAD
       description: namespace where secrets reside.
       requires:
         - HVAC 0.7.0+
         - Vault 0.11+
-=======
-      description: namespace where secrets reside
->>>>>>> 8444c5aa
       default: None
 """
 
@@ -132,10 +123,6 @@
 
         self.url = kwargs.get('url', ANSIBLE_HASHI_VAULT_ADDR)
         self.namespace = kwargs.get('namespace', None)
-<<<<<<< HEAD
-=======
-
->>>>>>> 8444c5aa
 
         # split secret arg, which has format 'secret/hello:value' into secret='secret/hello' and secret_field='value'
         s = kwargs.get('secret')
@@ -161,14 +148,11 @@
 
         if self.auth_method and self.auth_method != 'token':
             try:
-<<<<<<< HEAD
                 if self.namespace is not None:
                     self.client = hvac.Client(url=self.url, verify=self.verify, namespace=self.namespace)
                 else:
                     self.client = hvac.Client(url=self.url, verify=self.verify)
-=======
-                self.client = hvac.Client(url=self.url, verify=self.verify, namespace=self.namespace)
->>>>>>> 8444c5aa
+
                 # prefixing with auth_ to limit which methods can be accessed
                 getattr(self, 'auth_' + self.auth_method)(**kwargs)
             except AttributeError:
@@ -187,14 +171,10 @@
             if self.token is None:
                 raise AnsibleError("No Vault Token specified")
 
-<<<<<<< HEAD
             if self.namespace is not None:
                 self.client = hvac.Client(url=self.url, token=self.token, verify=self.verify, namespace=self.namespace)
             else:
                 self.client = hvac.Client(url=self.url, token=self.token, verify=self.verify)
-=======
-            self.client = hvac.Client(url=self.url, token=self.token, verify=self.verify, namespace=self.namespace)
->>>>>>> 8444c5aa
 
         if not self.client.is_authenticated():
             raise AnsibleError("Invalid Hashicorp Vault Token Specified for hashi_vault lookup")
