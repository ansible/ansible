--- conflicted
+++ resolved
@@ -341,14 +341,10 @@
 
             queued = False
             starting_worker = self._cur_worker
-<<<<<<< HEAD
             while not self._tqm._terminated:
-=======
-            while True:
                 if self._cur_worker >= rewind_point:
                     self._cur_worker = 0
 
->>>>>>> 14b1febf
                 worker_prc = self._workers[self._cur_worker]
                 if worker_prc is None or not worker_prc.is_alive():
                     self._queued_task_cache[(host.name, task._uuid)] = {
