# (c) 2012, Michael DeHaan <michael.dehaan@gmail.com>
#
# This file is part of Ansible
#
# Ansible is free software: you can redistribute it and/or modify
# it under the terms of the GNU General Public License as published by
# the Free Software Foundation, either version 3 of the License, or
# (at your option) any later version.
#
# Ansible is distributed in the hope that it will be useful,
# but WITHOUT ANY WARRANTY; without even the implied warranty of
# MERCHANTABILITY or FITNESS FOR A PARTICULAR PURPOSE.  See the
# GNU General Public License for more details.
#
# You should have received a copy of the GNU General Public License
# along with Ansible.  If not, see <http://www.gnu.org/licenses/>.

import sys
import os
import shlex
import re
import codecs
import jinja2
import yaml
import optparse
import operator
from ansible import errors
from ansible import __version__
import ansible.constants as C
import time
import StringIO
import imp
import glob

VERBOSITY=0

try:
    import json
except ImportError:
    import simplejson as json

try:
    from hashlib import md5 as _md5
except ImportError:
    from md5 import md5 as _md5

# vars_prompt_encrypt
PASSLIB_AVAILABLE = False

try:
    import passlib.hash
    PASSLIB_AVAILABLE = True
except:
    pass

###############################################################
# UTILITY FUNCTIONS FOR COMMAND LINE TOOLS
###############################################################

def err(msg):
    ''' print an error message to stderr '''

    print >> sys.stderr, msg

def exit(msg, rc=1):
    ''' quit with an error to stdout and a failure code '''

    err(msg)
    sys.exit(rc)

def jsonify(result, format=False):
    ''' format JSON output (uncompressed or uncompressed) '''

    result2 = result.copy()
    if format:
        return json.dumps(result2, sort_keys=True, indent=4)
    else:
        return json.dumps(result2, sort_keys=True)

def write_tree_file(tree, hostname, buf):
    ''' write something into treedir/hostname '''

    # TODO: might be nice to append playbook runs per host in a similar way
    # in which case, we'd want append mode.
    path = os.path.join(tree, hostname)
    fd = open(path, "w+")
    fd.write(buf)
    fd.close()

def is_failed(result):
    ''' is a given JSON result a failed result? '''

    return ((result.get('rc', 0) != 0) or (result.get('failed', False) in [ True, 'True', 'true']))

def prepare_writeable_dir(tree):
    ''' make sure a directory exists and is writeable '''

    if tree != '/':
        tree = os.path.realpath(os.path.expanduser(tree))
    if not os.path.exists(tree):
        try:
            os.makedirs(tree)
        except (IOError, OSError), e:
            exit("Could not make dir %s: %s" % (tree, e))
    if not os.access(tree, os.W_OK):
        exit("Cannot write to path %s" % tree)

def path_dwim(basedir, given):
    ''' make relative paths work like folks expect '''

    if given.startswith("/"):
        return given
    elif given.startswith("~/"):
        return os.path.expanduser(given)
    else:
        return os.path.join(basedir, given)

def json_loads(data):
    ''' parse a JSON string and return a data structure '''

    return json.loads(data)

def parse_json(raw_data):
    ''' this version for module return data only '''

    # ignore stuff like tcgetattr spewage or other warnings
    data = filter_leading_non_json_lines(raw_data)

    try:
        return json.loads(data)
    except:
        # not JSON, but try "Baby JSON" which allows many of our modules to not
        # require JSON and makes writing modules in bash much simpler
        results = {}
        try:
            tokens = shlex.split(data)
        except:
            print "failed to parse json: "+ data
            raise

        for t in tokens:
            if t.find("=") == -1:
                raise errors.AnsibleError("failed to parse: %s" % raw_data)
            (key,value) = t.split("=", 1)
            if key == 'changed' or 'failed':
                if value.lower() in [ 'true', '1' ]:
                    value = True
                elif value.lower() in [ 'false', '0' ]:
                    value = False
            if key == 'rc':
                value = int(value)
            results[key] = value
        if len(results.keys()) == 0:
            return { "failed" : True, "parsed" : False, "msg" : raw_data }
        return results

_LISTRE = re.compile(r"(\w+)\[(\d+)\]")

class VarNotFoundException(Exception):
    pass

def _varLookup(name, vars):
    ''' find the contents of a possibly complex variable in vars. '''

    path = name.split('.')
    space = vars
    for part in path:
        if part in space:
            space = space[part]
        elif "[" in part:
            m = _LISTRE.search(part)
            if not m:
                raise VarNotFoundException()
            try:
                space = space[m.group(1)][int(m.group(2))]
            except (KeyError, IndexError):
                raise VarNotFoundException()
        else:
            raise VarNotFoundException()
    return space

_KEYCRE = re.compile(r"\$(?P<complex>\{){0,1}((?(complex)[\w\.\[\]]+|\w+))(?(complex)\})")

def varLookup(varname, vars):
    ''' helper function used by varReplace '''

    m = _KEYCRE.search(varname)
    if not m:
        return None
    try:
        return _varLookup(m.group(2), vars)
    except VarNotFoundException:
        return None

def varReplace(raw, vars):
    ''' Perform variable replacement of $variables in string raw using vars dictionary '''
    # this code originally from yum

    done = [] # Completed chunks to return

    while raw:
        m = _KEYCRE.search(raw)
        if not m:
            done.append(raw)
            break

        # Determine replacement value (if unknown variable then preserve
        # original)
        varname = m.group(2)

        try:
            replacement = unicode(_varLookup(varname, vars))
        except VarNotFoundException:
            replacement = m.group()

        start, end = m.span()
        done.append(raw[:start])    # Keep stuff leading up to token
        done.append(replacement)    # Append replacement value
        raw = raw[end:]             # Continue with remainder of string

    return ''.join(done)

def template(text, vars):
    ''' run a text buffer through the templating engine until it no longer changes '''

    prev_text = ''
    try:
        text = text.decode('utf-8')
    except UnicodeEncodeError:
        pass # already unicode
    depth = 0
    while prev_text != text:
        depth = depth + 1
        if (depth > 20):
            raise errors.AnsibleError("template recursion depth exceeded")
        prev_text = text
        text = varReplace(unicode(text), vars)
    return text

def template_from_file(basedir, path, vars):
    ''' run a file through the templating engine '''

    environment = jinja2.Environment(loader=jinja2.FileSystemLoader(basedir), trim_blocks=False)
    data = codecs.open(path_dwim(basedir, path), encoding="utf8").read()
    t = environment.from_string(data)
    vars = vars.copy()
    res = t.render(vars)
    if data.endswith('\n') and not res.endswith('\n'):
        res = res + '\n'
    return template(res, vars)

def parse_yaml(data):
    ''' convert a yaml string to a data structure '''

    return yaml.load(data)

def parse_yaml_from_file(path):
    ''' convert a yaml file to a data structure '''

    try:
        data = file(path).read()
        return parse_yaml(data)
    except IOError:
        raise errors.AnsibleError("file not found: %s" % path)
    except yaml.YAMLError, exc:
        if hasattr(exc, 'problem_mark'):
            mark = exc.problem_mark
            if mark.line -1 >= 0:
                before_probline = data.split("\n")[mark.line-1]
            else:
                before_probline = ''
            probline = data.split("\n")[mark.line]
            arrow = " " * mark.column + "^"
            msg = """Syntax Error while loading YAML script, %s
Note: The error may actually appear before this position: line %s, column %s

%s
%s
%s""" % (path, mark.line + 1, mark.column + 1, before_probline, probline, arrow)
        else:
            # No problem markers means we have to throw a generic
            # "stuff messed up" type message. Sry bud.
            msg = "Could not parse YAML. Check over %s again." % path
        raise errors.AnsibleYAMLValidationFailed(msg)

def parse_kv(args):
    ''' convert a string of key/value items to a dict '''

    options = {}
    if args is not None:
        # attempting to split a unicode here does bad things
        vargs = shlex.split(str(args), posix=True)
        for x in vargs:
            if x.find("=") != -1:
                k, v = x.split("=",1)
                options[k]=v
    return options

def md5(filename):
    ''' Return MD5 hex digest of local file, or None if file is not present. '''

    if not os.path.exists(filename):
        return None
    digest = _md5()
    blocksize = 64 * 1024
    infile = open(filename, 'rb')
    block = infile.read(blocksize)
    while block:
        digest.update(block)
        block = infile.read(blocksize)
    infile.close()
    return digest.hexdigest()

def default(value, function):
    ''' syntactic sugar around lazy evaluation of defaults '''
    if value is None:
        return function()
    return value

def _gitinfo():
    ''' returns a string containing git branch, commit id and commit date '''
    result = None
    repo_path = os.path.join(os.path.dirname(__file__), '..', '..', '.git')
    if os.path.exists(repo_path):
        f = open(os.path.join(repo_path, "HEAD"))
        branch = f.readline().split('/')[-1].rstrip("\n")
        f.close()
        branch_path = os.path.join(repo_path, "refs", "heads", branch)
<<<<<<< HEAD
    if os.path.exists(branch_path):
        f = open(branch_path)
        commit = f.readline()[:10]
        f.close()
        date = time.localtime(os.stat(branch_path).st_mtime)
        if time.daylight == 0:  
            offset = time.timezone
        else:
            offset = time.altzone
        result = "({0} {1}) last updated {2} (GMT {3:+04d})".format(branch, commit,
            time.strftime("%Y/%m/%d %H:%M:%S", date), offset / -36)
=======
        if os.path.exists(branch_path):
            f = open(branch_path)
            commit = f.readline()[:10]
            f.close()
            date = time.localtime(os.stat(branch_path).st_mtime)
            if time.daylight == 0:  
                offset = time.timezone
            else:
                offset = time.altzone
            result = "({0} {1}) last updated {2} (GMT {3:+04d})".format(branch, commit,
                time.strftime("%Y/%m/%d %H:%M:%S", date), offset / -36)
>>>>>>> 4caf85e3
    else:
        result = 'n/a'
    return result

def version(prog):
    result = "{0} {1}".format(prog, __version__)
    gitinfo = _gitinfo()
    if gitinfo:
        result = result + " {0}".format(gitinfo)
    return result

####################################################################
# option handling code for /usr/bin/ansible and ansible-playbook
# below this line

class SortedOptParser(optparse.OptionParser):
    '''Optparser which sorts the options by opt before outputting --help'''

    def format_help(self, formatter=None):
        self.option_list.sort(key=operator.methodcaller('get_opt_string'))
        return optparse.OptionParser.format_help(self, formatter=None)

def increment_debug(option, opt, value, parser):
    global VERBOSITY
    VERBOSITY += 1

def base_parser(constants=C, usage="", output_opts=False, runas_opts=False, 
    async_opts=False, connect_opts=False, subset_opts=False):
    ''' create an options parser for any ansible script '''

    parser = SortedOptParser(usage, version=version("%prog"))
    parser.add_option('-v','--verbose', default=False, action="callback",
        callback=increment_debug, help="verbose mode (-vvv for more)")

    parser.add_option('-f','--forks', dest='forks', default=constants.DEFAULT_FORKS, type='int',
        help="specify number of parallel processes to use (default=%s)" % constants.DEFAULT_FORKS)
    parser.add_option('-i', '--inventory-file', dest='inventory',
        help="specify inventory host file (default=%s)" % constants.DEFAULT_HOST_LIST,
        default=constants.DEFAULT_HOST_LIST)
    parser.add_option('-k', '--ask-pass', default=False, dest='ask_pass', action='store_true',
        help='ask for SSH password')
    parser.add_option('--private-key', default=None, dest='private_key_file',
        help='use this file to authenticate the connection')
    parser.add_option('-K', '--ask-sudo-pass', default=False, dest='ask_sudo_pass', action='store_true',
        help='ask for sudo password')
    parser.add_option('-M', '--module-path', dest='module_path',
        help="specify path(s) to module library (default=%s)" % constants.DEFAULT_MODULE_PATH,
        default=constants.DEFAULT_MODULE_PATH)

    if subset_opts:
        parser.add_option('-l', '--limit', default=constants.DEFAULT_SUBSET, dest='subset',
            help='further limit selected hosts to an additional pattern')

    parser.add_option('-T', '--timeout', default=constants.DEFAULT_TIMEOUT, type='int',
        dest='timeout',
        help="override the SSH timeout in seconds (default=%s)" % constants.DEFAULT_TIMEOUT)

    if output_opts:
        parser.add_option('-o', '--one-line', dest='one_line', action='store_true',
            help='condense output')
        parser.add_option('-t', '--tree', dest='tree', default=None,
            help='log output to this directory')

    if runas_opts:
        parser.add_option("-s", "--sudo", default=False, action="store_true",
            dest='sudo', help="run operations with sudo (nopasswd)")
        parser.add_option('-U', '--sudo-user', dest='sudo_user', help='desired sudo user (default=root)',
            default=None)   # Can't default to root because we need to detect when this option was given
        parser.add_option('-u', '--user', default=constants.DEFAULT_REMOTE_USER,
            dest='remote_user',
            help='connect as this user (default=%s)' % constants.DEFAULT_REMOTE_USER)

    if connect_opts:
        parser.add_option('-c', '--connection', dest='connection',
                          default=C.DEFAULT_TRANSPORT,
                          help="connection type to use (default=%s)" % C.DEFAULT_TRANSPORT)

    if async_opts:
        parser.add_option('-P', '--poll', default=constants.DEFAULT_POLL_INTERVAL, type='int',
            dest='poll_interval',
            help="set the poll interval if using -B (default=%s)" % constants.DEFAULT_POLL_INTERVAL)
        parser.add_option('-B', '--background', dest='seconds', type='int', default=0,
            help='run asynchronously, failing after X seconds (default=N/A)')

    return parser

def do_encrypt(result, encrypt, salt_size=None, salt=None):
    if PASSLIB_AVAILABLE:
        try:
            crypt = getattr(passlib.hash, encrypt)
        except:
            raise errors.AnsibleError("passlib does not support '%s' algorithm" % encrypt)

        if salt_size:
            result = crypt.encrypt(result, salt_size=salt_size)
        elif salt:
            result = crypt.encrypt(result, salt=salt)
        else:
            result = crypt.encrypt(result)
    else:
        raise errors.AnsibleError("passlib must be installed to encrypt vars_prompt values")

    return result

def last_non_blank_line(buf):

    all_lines = buf.splitlines()
    all_lines.reverse()
    for line in all_lines:
        if (len(line) > 0):
            return line
    # shouldn't occur unless there's no output
    return ""  

def filter_leading_non_json_lines(buf):
    ''' 
    used to avoid random output from SSH at the top of JSON output, like messages from
    tcagetattr, or where dropbear spews MOTD on every single command (which is nuts).
    
    need to filter anything which starts not with '{', '[', ', '=' or is an empty line.
    filter only leading lines since multiline JSON is valid. 
    '''

    filtered_lines = StringIO.StringIO()
    stop_filtering = False
    for line in buf.splitlines():
        if stop_filtering or "=" in line or line.startswith('{') or line.startswith('['):
            stop_filtering = True
            filtered_lines.write(line + '\n')
    return filtered_lines.getvalue()

def import_plugins(directory):
    modules = {}
    for path in glob.glob(os.path.join(directory, '*.py')): 
        name, ext = os.path.splitext(os.path.basename(path))
        modules[name] = imp.load_source(name, path)
    return modules

<|MERGE_RESOLUTION|>--- conflicted
+++ resolved
@@ -326,19 +326,6 @@
         branch = f.readline().split('/')[-1].rstrip("\n")
         f.close()
         branch_path = os.path.join(repo_path, "refs", "heads", branch)
-<<<<<<< HEAD
-    if os.path.exists(branch_path):
-        f = open(branch_path)
-        commit = f.readline()[:10]
-        f.close()
-        date = time.localtime(os.stat(branch_path).st_mtime)
-        if time.daylight == 0:  
-            offset = time.timezone
-        else:
-            offset = time.altzone
-        result = "({0} {1}) last updated {2} (GMT {3:+04d})".format(branch, commit,
-            time.strftime("%Y/%m/%d %H:%M:%S", date), offset / -36)
-=======
         if os.path.exists(branch_path):
             f = open(branch_path)
             commit = f.readline()[:10]
@@ -350,7 +337,6 @@
                 offset = time.altzone
             result = "({0} {1}) last updated {2} (GMT {3:+04d})".format(branch, commit,
                 time.strftime("%Y/%m/%d %H:%M:%S", date), offset / -36)
->>>>>>> 4caf85e3
     else:
         result = 'n/a'
     return result
