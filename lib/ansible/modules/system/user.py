--- conflicted
+++ resolved
@@ -170,11 +170,7 @@
     expires:
         description:
             - An expiry time for the user in epoch, it will be ignored on platforms that do not support this.
-<<<<<<< HEAD
-            - To remove the expiry time specify a negative value.
               Currently supported on GNU/Linux and FreeBSD.
-=======
-              Currently supported on Linux and FreeBSD.
         version_added: "1.9"
     local:
         description:
@@ -185,7 +181,6 @@
         type: bool
         default: 'no'
         version_added: "2.4"
->>>>>>> 747682fa
 '''
 
 EXAMPLES = '''
@@ -534,16 +529,11 @@
             cmd.append(self.shell)
 
         if self.expires:
-<<<<<<< HEAD
             cmd.append('--expiredate')
             if self.clearexpires < 0:
                 cmd.append('')
             else:
                 cmd.append(time.strftime(self.DATE_FORMAT, self.expires))
-=======
-            cmd.append('-e')
-            cmd.append(time.strftime(self.DATE_FORMAT, self.expires))
->>>>>>> 747682fa
 
         if self.update_password == 'always' and self.password is not None and info[1] != self.password:
             cmd.append('-p')
