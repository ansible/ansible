#!/usr/bin/python
# -*- coding: utf-8 -*-

# (c) 2012, Michael DeHaan <michael.dehaan@gmail.com>
# (c) 2013, Dylan Martin <dmartin@seattlecentral.edu>
# (c) 2015, Toshio Kuratomi <tkuratomi@ansible.com>
# (c) 2016, Dag Wieers <dag@wieers.com>
#
# This file is part of Ansible
#
# Ansible is free software: you can redistribute it and/or modify
# it under the terms of the GNU General Public License as published by
# the Free Software Foundation, either version 3 of the License, or
# (at your option) any later version.
#
# Ansible is distributed in the hope that it will be useful,
# but WITHOUT ANY WARRANTY; without even the implied warranty of
# MERCHANTABILITY or FITNESS FOR A PARTICULAR PURPOSE.  See the
# GNU General Public License for more details.
#
# You should have received a copy of the GNU General Public License
# along with Ansible.  If not, see <http://www.gnu.org/licenses/>.

ANSIBLE_METADATA = {'metadata_version': '1.0',
                    'status': ['preview'],
                    'supported_by': 'core'}


DOCUMENTATION = '''
---
module: unarchive
version_added: 1.4
short_description: Unpacks an archive after (optionally) copying it from the local machine.
extends_documentation_fragment: [files, decrypt]
description:
     - The C(unarchive) module unpacks an archive. By default, it will copy the source file from the local system to the target before unpacking.
       Set remote_src=yes to unpack an archive which already exists on the target.
options:
  src:
    description:
      - If remote_src=no (default), local path to archive file to copy to the target server; can be absolute or relative. If remote_src=yes, path on the
        target server to existing archive file to unpack.
      - If remote_src=yes and src contains ://, the remote machine will download the file from the url first. (version_added 2.0). This is only for
        simple cases, for full download support look at the M(get_url) module.
    required: true
    default: null
  dest:
    description:
      - Remote absolute path where the archive should be unpacked
    required: true
    default: null
  copy:
    description:
      - "If true, the file is copied from local 'master' to the target machine, otherwise, the plugin will look for src archive at the target machine."
      - "This option has been deprecated in favor of C(remote_src)"
      - "This option is mutually exclusive with C(remote_src)."
    required: false
    choices: [ "yes", "no" ]
    default: "yes"
  creates:
    description:
      - a filename, when it already exists, this step will B(not) be run.
    required: no
    default: null
    version_added: "1.6"
  list_files:
    description:
      - If set to True, return the list of files that are contained in the tarball.
    required: false
    choices: [ "yes", "no" ]
    default: "no"
    version_added: "2.0"
  exclude:
    description:
      - List the directory and file entries that you would like to exclude from the unarchive action.
    required: false
    default: []
    version_added: "2.1"
  keep_newer:
    description:
      - Do not replace existing files that are newer than files from the archive.
    required: false
    default: no
    version_added: "2.1"
  extra_opts:
    description:
      - Specify additional options by passing in an array.
    default:
    required: false
    version_added: "2.1"
  remote_src:
    description:
      - "Set to C(yes) to indicate the archived file is already on the remote system and not local to the Ansible controller."
      - "This option is mutually exclusive with C(copy)."
    required: false
    default: "no"
    choices: ["yes", "no"]
    version_added: "2.2"
  validate_certs:
    description:
      - This only applies if using a https url as the source of the file.
      - This should only set to C(no) used on personally controlled sites using self-signed cer
      - Prior to 2.2 the code worked as if this was set to C(yes).
    required: false
    default: "yes"
    choices: ["yes", "no"]
    version_added: "2.2"
author: "Dag Wieers (@dagwieers)"
todo:
    - re-implement tar support using native tarfile module
    - re-implement zip support using native zipfile module
notes:
    - requires C(gtar)/C(unzip) command on target host
    - can handle I(.zip) files using C(unzip) as well as I(.tar), I(.tar.gz), I(.tar.bz2) and I(.tar.xz) files using C(gtar)
    - uses gtar's C(--diff arg) to calculate if changed or not. If this C(arg) is not
      supported, it will always unpack the archive
    - existing files/directories in the destination which are not in the archive
      are not touched.  This is the same behavior as a normal archive extraction
    - existing files/directories in the destination which are not in the archive
      are ignored for purposes of deciding if the archive should be unpacked or not
'''

EXAMPLES = '''
# Example from Ansible Playbooks
- unarchive:
    src: foo.tgz
    dest: /var/lib/foo

# Unarchive a file that is already on the remote machine
- unarchive:
    src: /tmp/foo.zip
    dest: /usr/local/bin
    remote_src: True

# Unarchive a file that needs to be downloaded (added in 2.0)
- unarchive:
    src: https://example.com/example.zip
    dest: /usr/local/bin
    remote_src: True
'''

import re
import os
import stat
import pwd
import grp
import datetime
import time
import binascii
import codecs
from zipfile import ZipFile, BadZipfile
from ansible.module_utils._text import to_bytes, to_text

try:  # python 3.3+
    from shlex import quote
except ImportError:  # older python
    from pipes import quote

# String from tar that shows the tar contents are different from the
# filesystem
OWNER_DIFF_RE = re.compile(r': Uid differs$')
GROUP_DIFF_RE = re.compile(r': Gid differs$')
MODE_DIFF_RE = re.compile(r': Mode differs$')
MOD_TIME_DIFF_RE = re.compile(r': Mod time differs$')
#NEWER_DIFF_RE = re.compile(r' is newer or same age.$')
EMPTY_FILE_RE = re.compile(r': : Warning: Cannot stat: No such file or directory$')
MISSING_FILE_RE = re.compile(r': Warning: Cannot stat: No such file or directory$')
ZIP_FILE_MODE_RE = re.compile(r'([r-][w-][SsTtx-]){3}')
# When downloading an archive, how much of the archive to download before
# saving to a tempfile (64k)
BUFSIZE = 65536

def crc32(path):
    ''' Return a CRC32 checksum of a file '''
    return binascii.crc32(open(path, 'rb').read()) & 0xffffffff

def shell_escape(string):
    ''' Quote meta-characters in the args for the unix shell '''
    return re.sub(r'([^A-Za-z0-9_])', r'\\\1', string)

class UnarchiveError(Exception):
    pass

# class to handle .zip files
class ZipArchive(object):

    def __init__(self, src, dest, file_args, module):
        self.src = src
        self.dest = dest
        self.file_args = file_args
        self.opts = module.params['extra_opts']
        self.module = module
        self.excludes = module.params['exclude']
        self.includes = []
        self.cmd_path = self.module.get_bin_path('unzip')
        self._files_in_archive = []
        self._infodict = dict()

    def _permstr_to_octal(self, modestr, umask):
        ''' Convert a Unix permission string (rw-r--r--) into a mode (0644) '''
        revstr = modestr[::-1]
        mode = 0
        for j in range(0, 3):
            for i in range(0, 3):
                if revstr[i+3*j] in ['r', 'w', 'x', 's', 't']:
                    mode += 2**(i+3*j)
        # The unzip utility does not support setting the stST bits
#                if revstr[i+3*j] in ['s', 't', 'S', 'T' ]:
#                    mode += 2**(9+j)
        return ( mode & ~umask )

    def _legacy_file_list(self, force_refresh=False):
        unzip_bin = self.module.get_bin_path('unzip')
        if not unzip_bin:
            raise UnarchiveError('Python Zipfile cannot read %s and unzip not found' % self.src)

        rc, out, err = self.module.run_command([unzip_bin, '-v', self.src])
        if rc:
            raise UnarchiveError('Neither python zipfile nor unzip can read %s' % self.src)

        for line in out.splitlines()[3:-2]:
            fields = line.split(None, 7)
            self._files_in_archive.append(fields[7])
            self._infodict[fields[7]] = int(fields[6])

    def _crc32(self, path):
        if self._infodict:
            return self._infodict[path]

        try:
            archive = ZipFile(self.src)
        except BadZipfile:
            e = get_exception()
            if e.args[0].lower().startswith('bad magic number'):
                # Python2.4 can't handle zipfiles with > 64K files.  Try using
                # /usr/bin/unzip instead
                self._legacy_file_list()
            else:
                raise
        else:
            try:
                for item in archive.infolist():
                    self._infodict[item.filename] = int(item.CRC)
            except:
                archive.close()
                raise UnarchiveError('Unable to list files in the archive')

        return self._infodict[path]

    @property
    def files_in_archive(self, force_refresh=False):
        if self._files_in_archive and not force_refresh:
            return self._files_in_archive

        self._files_in_archive = []
        try:
            archive = ZipFile(self.src)
        except BadZipfile:
            e = get_exception()
            if e.args[0].lower().startswith('bad magic number'):
                # Python2.4 can't handle zipfiles with > 64K files.  Try using
                # /usr/bin/unzip instead
                self._legacy_file_list(force_refresh)
            else:
                raise
        else:
            try:
                for member in archive.namelist():
                    if member not in self.excludes:
                        self._files_in_archive.append(to_native(member))
            except:
                archive.close()
                raise UnarchiveError('Unable to list files in the archive')

            archive.close()
        return self._files_in_archive

    def is_unarchived(self):
        cmd = [ self.cmd_path, '-ZT', '-s', self.src ]
        if self.excludes:
            cmd.extend([ ' -x ', ] + self.excludes)
        rc, out, err = self.module.run_command(cmd)

        old_out = out
        diff = ''
        out = ''
        if rc == 0:
            unarchived = True
        else:
            unarchived = False

        # Get some information related to user/group ownership
        umask = os.umask(0)
        os.umask(umask)

        # Get current user and group information
        groups = os.getgroups()
        run_uid = os.getuid()
        run_gid = os.getgid()
        try:
            run_owner = pwd.getpwuid(run_uid).pw_name
        except:
            run_owner = run_uid
        try:
            run_group = grp.getgrgid(run_gid).gr_name
        except:
            run_group = run_gid

        # Get future user ownership
        fut_owner = fut_uid = None
        if self.file_args['owner']:
            try:
                tpw = pwd.getpwname(self.file_args['owner'])
            except:
                try:
                    tpw = pwd.getpwuid(self.file_args['owner'])
                except:
                    tpw = pwd.getpwuid(run_uid)
            fut_owner = tpw.pw_name
            fut_uid = tpw.pw_uid
        else:
            try:
                fut_owner = run_owner
            except:
                pass
            fut_uid = run_uid

        # Get future group ownership
        fut_group = fut_gid = None
        if self.file_args['group']:
            try:
                tgr = grp.getgrnam(self.file_args['group'])
            except:
                try:
                    tgr = grp.getgrgid(self.file_args['group'])
                except:
                    tgr = grp.getgrgid(run_gid)
            fut_group = tgr.gr_name
            fut_gid = tgr.gr_gid
        else:
            try:
                fut_group = run_group
            except:
                pass
            fut_gid = run_gid

        for line in old_out.splitlines():
            change = False

            pcs = line.split(None, 7)
            if len(pcs) != 8:
                # Too few fields... probably a piece of the header or footer
                continue

            # Check first and seventh field in order to skip header/footer
            if len(pcs[0]) != 7 and len(pcs[0]) != 10:
                continue
            if len(pcs[6]) != 15:
                continue

            # Possible entries:
            #   -rw-rws---  1.9 unx    2802 t- defX 11-Aug-91 13:48 perms.2660
            #   -rw-a--     1.0 hpf    5358 Tl i4:3  4-Dec-91 11:33 longfilename.hpfs
            #   -r--ahs     1.1 fat    4096 b- i4:2 14-Jul-91 12:58 EA DATA. SF
            #   --w-------  1.0 mac   17357 bx i8:2  4-May-92 04:02 unzip.macr
            if pcs[0][0] not in 'dl-?' or not frozenset(pcs[0][1:]).issubset('rwxstah-'):
                continue

            ztype = pcs[0][0]
            permstr = pcs[0][1:]
            version = pcs[1]
            ostype = pcs[2]
            size = int(pcs[3])
            path = to_text(pcs[7], errors='surrogate_or_strict')

            # Skip excluded files
            if path in self.excludes:
                out += 'Path %s is excluded on request\n' % path
                continue

            # Itemized change requires L for symlink
            if path[-1] == '/':
                if ztype != 'd':
                    err += 'Path %s incorrectly tagged as "%s", but is a directory.\n' % (path, ztype)
                ftype = 'd'
            elif ztype == 'l':
                ftype = 'L'
            elif ztype == '-':
                ftype = 'f'
            elif ztype == '?':
                ftype = 'f'

            # Some files may be storing FAT permissions, not Unix permissions
            if len(permstr) == 6:
                if path[-1] == '/':
                    permstr = 'rwxrwxrwx'
                elif permstr == 'rwx---':
                    permstr = 'rwxrwxrwx'
                else:
                    permstr = 'rw-rw-rw-'

            # Test string conformity
            if len(permstr) != 9 or not ZIP_FILE_MODE_RE.match(permstr):
                raise UnarchiveError('ZIP info perm format incorrect, %s' % permstr)

            # DEBUG
#            err += "%s%s %10d %s\n" % (ztype, permstr, size, path)

            dest = os.path.join(self.dest, path)
            try:
                st = os.lstat(dest)
            except:
                change = True
                self.includes.append(path)
                err += 'Path %s is missing\n' % path
                diff += '>%s++++++.?? %s\n' % (ftype, path)
                continue

            # Compare file types
            if ftype == 'd' and not stat.S_ISDIR(st.st_mode):
                change = True
                self.includes.append(path)
                err += 'File %s already exists, but not as a directory\n' % path
                diff += 'c%s++++++.?? %s\n' % (ftype, path)
                continue

            if ftype == 'f' and not stat.S_ISREG(st.st_mode):
                change = True
                unarchived = False
                self.includes.append(path)
                err += 'Directory %s already exists, but not as a regular file\n' % path
                diff += 'c%s++++++.?? %s\n' % (ftype, path)
                continue

            if ftype == 'L' and not stat.S_ISLNK(st.st_mode):
                change = True
                self.includes.append(path)
                err += 'Directory %s already exists, but not as a symlink\n' % path
                diff += 'c%s++++++.?? %s\n' % (ftype, path)
                continue

            itemized = list('.%s.......??' % ftype)

            # Note: this timestamp calculation has a rounding error
            # somewhere... unzip and this timestamp can be one second off
            # When that happens, we report a change and re-unzip the file
            dt_object = datetime.datetime(*(time.strptime(pcs[6], '%Y%m%d.%H%M%S')[0:6]))
            timestamp = time.mktime(dt_object.timetuple())

            # Compare file timestamps
            if stat.S_ISREG(st.st_mode):
                if self.module.params['keep_newer']:
                    if timestamp > st.st_mtime:
                        change = True
                        self.includes.append(path)
                        err += 'File %s is older, replacing file\n' % path
                        itemized[4] = 't'
                    elif stat.S_ISREG(st.st_mode) and timestamp < st.st_mtime:
                        # Add to excluded files, ignore other changes
                        out += 'File %s is newer, excluding file\n' % path
                        self.excludes.append(path)
                        continue
                else:
                    if timestamp != st.st_mtime:
                        change = True
                        self.includes.append(path)
                        err += 'File %s differs in mtime (%f vs %f)\n' % (path, timestamp, st.st_mtime)
                        itemized[4] = 't'

            # Compare file sizes
            if stat.S_ISREG(st.st_mode) and size != st.st_size:
                change = True
                err += 'File %s differs in size (%d vs %d)\n' % (path, size, st.st_size)
                itemized[3] = 's'

            # Compare file checksums
            if stat.S_ISREG(st.st_mode):
                crc = crc32(dest)
                if crc != self._crc32(path):
                    change = True
                    err += 'File %s differs in CRC32 checksum (0x%08x vs 0x%08x)\n' % (path, self._crc32(path), crc)
                    itemized[2] = 'c'

            # Compare file permissions

            # Do not handle permissions of symlinks
            if ftype != 'L':

                # Use the new mode provided with the action, if there is one
                if self.file_args['mode']:
                    if isinstance(self.file_args['mode'], int):
                        mode = self.file_args['mode']
                    else:
                        try:
                            mode = int(self.file_args['mode'], 8)
                        except Exception:
                            e = get_exception()
                            self.module.fail_json(path=path, msg="mode %(mode)s must be in octal form" % self.file_args, details=str(e))
                # Only special files require no umask-handling
                elif ztype == '?':
                    mode = self._permstr_to_octal(permstr, 0)
                else:
                    mode = self._permstr_to_octal(permstr, umask)

                if mode != stat.S_IMODE(st.st_mode):
                    change = True
                    itemized[5] = 'p'
                    err += 'Path %s differs in permissions (%o vs %o)\n' % (path, mode, stat.S_IMODE(st.st_mode))

            # Compare file user ownership
            owner = uid = None
            try:
                owner = pwd.getpwuid(st.st_uid).pw_name
            except:
                uid = st.st_uid

            # If we are not root and requested owner is not our user, fail
            if run_uid != 0 and (fut_owner != run_owner or fut_uid != run_uid):
                raise UnarchiveError('Cannot change ownership of %s to %s, as user %s' % (path, fut_owner, run_owner))

            if owner and owner != fut_owner:
                change = True
                err += 'Path %s is owned by user %s, not by user %s as expected\n' % (path, owner, fut_owner)
                itemized[6] = 'o'
            elif uid and uid != fut_uid:
                change = True
                err += 'Path %s is owned by uid %s, not by uid %s as expected\n' % (path, uid, fut_uid)
                itemized[6] = 'o'

            # Compare file group ownership
            group = gid = None
            try:
                group = grp.getgrgid(st.st_gid).gr_name
            except:
                gid = st.st_gid

            if run_uid != 0 and fut_gid not in groups:
                raise UnarchiveError('Cannot change group ownership of %s to %s, as user %s' % (path, fut_group, run_owner))

            if group and group != fut_group:
                change = True
                err += 'Path %s is owned by group %s, not by group %s as expected\n' % (path, group, fut_group)
                itemized[6] = 'g'
            elif gid and gid != fut_gid:
                change = True
                err += 'Path %s is owned by gid %s, not by gid %s as expected\n' % (path, gid, fut_gid)
                itemized[6] = 'g'

            # Register changed files and finalize diff output
            if change:
                if path not in self.includes:
                    self.includes.append(path)
                diff += '%s %s\n' % (''.join(itemized), path)

        if self.includes:
            unarchived = False

        # DEBUG
#        out = old_out + out

        return dict(unarchived=unarchived, rc=rc, out=out, err=err, cmd=cmd, diff=diff)

    def unarchive(self):
        cmd = [ self.cmd_path, '-o' ]
        if self.opts:
            cmd.extend(self.opts)
        cmd.append(self.src)
        # NOTE: Including (changed) files as arguments is problematic (limits on command line/arguments)
        # if self.includes:
        # NOTE: Command unzip has this strange behaviour where it expects quoted filenames to also be escaped
        # cmd.extend(map(shell_escape, self.includes))
        if self.excludes:
            cmd.extend([ '-x' ] + self.excludes)
        cmd.extend([ '-d', self.dest ])
        rc, out, err = self.module.run_command(cmd)
        return dict(cmd=cmd, rc=rc, out=out, err=err)

    def can_handle_archive(self):
        if not self.cmd_path:
            return False, 'Command "unzip" not found.'
        cmd = [ self.cmd_path, '-l', self.src ]
        rc, out, err = self.module.run_command(cmd)
        if rc == 0:
            return True, None
        return False, 'Command "%s" could not handle archive.' % self.cmd_path


# class to handle gzipped tar files
class TgzArchive(object):

    def __init__(self, src, dest, file_args, module):
        self.src = src
        self.dest = dest
        self.file_args = file_args
        self.opts = module.params['extra_opts']
        self.module = module
        if self.module.check_mode:
            self.module.exit_json(skipped=True, msg="remote module (%s) does not support check mode when using gtar" % self.module._name)
        self.excludes = [ path.rstrip('/') for path in self.module.params['exclude']]
        # Prefer gtar (GNU tar) as it supports the compression options -z, -j and -J
        self.cmd_path = self.module.get_bin_path('gtar', None)
        if not self.cmd_path:
            # Fallback to tar
            self.cmd_path = self.module.get_bin_path('tar')
        self.zipflag = '-z'
        self._files_in_archive = []

        if self.cmd_path:
            self.tar_type = self._get_tar_type()
        else:
            self.tar_type = None

    def _get_tar_type(self):
        cmd = [self.cmd_path, '--version']
        (rc, out, err) = self.module.run_command(cmd)
        tar_type = None
        if out.startswith('bsdtar'):
            tar_type = 'bsd'
        elif out.startswith('tar') and 'GNU' in out:
            tar_type = 'gnu'
        return tar_type

    @property
    def files_in_archive(self, force_refresh=False):
        if self._files_in_archive and not force_refresh:
            return self._files_in_archive

        cmd = [ self.cmd_path, '--list', '-C', self.dest ]
        if self.zipflag:
            cmd.append(self.zipflag)
        if self.opts:
            cmd.extend([ '--show-transformed-names' ] + self.opts)
        if self.excludes:
            cmd.extend([ '--exclude=' + quote(f) for f in self.excludes ])
        cmd.extend([ '-f', self.src ])
        rc, out, err = self.module.run_command(cmd, cwd=self.dest, environ_update=dict(LANG='C', LC_ALL='C', LC_MESSAGES='C'))
        if rc != 0:
            raise UnarchiveError('Unable to list files in the archive')

        for filename in out.splitlines():
            # Compensate for locale-related problems in gtar output (octal unicode representation) #11348
            # filename = filename.decode('string_escape')
            filename = codecs.escape_decode(filename)[0]
            if filename and filename not in self.excludes:
                self._files_in_archive.append(to_native(filename))
        return self._files_in_archive

    def is_unarchived(self):
        cmd = [ self.cmd_path, '--diff', '-C', self.dest ]
        if self.zipflag:
            cmd.append(self.zipflag)
        if self.opts:
            cmd.extend([ '--show-transformed-names' ] + self.opts)
        if self.file_args['owner']:
            cmd.append('--owner=' + quote(self.file_args['owner']))
        if self.file_args['group']:
            cmd.append('--group=' + quote(self.file_args['group']))
        if self.module.params['keep_newer']:
            cmd.append('--keep-newer-files')
        if self.excludes:
            cmd.extend([ '--exclude=' + quote(f) for f in self.excludes ])
        cmd.extend([ '-f', self.src ])
        rc, out, err = self.module.run_command(cmd, cwd=self.dest, environ_update=dict(LANG='C', LC_ALL='C', LC_MESSAGES='C'))

        # Check whether the differences are in something that we're
        # setting anyway

        # What is different
        unarchived = True
        old_out = out
        out = ''
        run_uid = os.getuid()
        # When unarchiving as a user, or when owner/group/mode is supplied --diff is insufficient
        # Only way to be sure is to check request with what is on disk (as we do for zip)
        # Leave this up to set_fs_attributes_if_different() instead of inducing a (false) change
        for line in old_out.splitlines() + err.splitlines():
            # FIXME: Remove the bogus lines from error-output as well !
            # Ignore bogus errors on empty filenames (when using --split-component)
            if EMPTY_FILE_RE.search(line):
                continue
            if run_uid == 0 and not self.file_args['owner'] and OWNER_DIFF_RE.search(line):
                out += line + '\n'
            if run_uid == 0 and not self.file_args['group'] and GROUP_DIFF_RE.search(line):
                out += line + '\n'
            if not self.file_args['mode'] and MODE_DIFF_RE.search(line):
                out += line + '\n'
            if MOD_TIME_DIFF_RE.search(line):
                out += line + '\n'
            if MISSING_FILE_RE.search(line):
                out += line + '\n'
        if out:
            unarchived = False
        return dict(unarchived=unarchived, rc=rc, out=out, err=err, cmd=cmd)

    def unarchive(self):
        cmd = [ self.cmd_path, '--extract', '-C', self.dest ]
        if self.zipflag:
            cmd.append(self.zipflag)
        if self.opts:
            cmd.extend([ '--show-transformed-names' ] + self.opts)
        if self.file_args['owner']:
            cmd.append('--owner=' + quote(self.file_args['owner']))
        if self.file_args['group']:
            cmd.append('--group=' + quote(self.file_args['group']))
        if self.module.params['keep_newer']:
            cmd.append('--keep-newer-files')
        if self.excludes:
            cmd.extend([ '--exclude=' + quote(f) for f in self.excludes ])
        cmd.extend([ '-f', self.src ])
        rc, out, err = self.module.run_command(cmd, cwd=self.dest, environ_update=dict(LANG='C', LC_ALL='C', LC_MESSAGES='C'))
        return dict(cmd=cmd, rc=rc, out=out, err=err)

    def can_handle_archive(self):
        if not self.cmd_path:
            return False, 'Commands "gtar" and "tar" not found.'

        if self.tar_type != 'gnu':
            return False, 'Command "%s" detected as tar type %s. GNU tar required.' % (self.cmd_path, self.tar_type)

        try:
            if self.files_in_archive:
                return True, None
        except UnarchiveError:
            return False, 'Command "%s" could not handle archive.' % self.cmd_path
        # Errors and no files in archive assume that we weren't able to
        # properly unarchive it
        return False, 'Command "%s" found no files in archive.' % self.cmd_path


# class to handle tar files that aren't compressed
class TarArchive(TgzArchive):
    def __init__(self, src, dest, file_args, module):
        super(TarArchive, self).__init__(src, dest, file_args, module)
        # argument to tar
        self.zipflag = ''


# class to handle bzip2 compressed tar files
class TarBzipArchive(TgzArchive):
    def __init__(self, src, dest, file_args, module):
        super(TarBzipArchive, self).__init__(src, dest, file_args, module)
        self.zipflag = '-j'


# class to handle xz compressed tar files
class TarXzArchive(TgzArchive):
    def __init__(self, src, dest, file_args, module):
        super(TarXzArchive, self).__init__(src, dest, file_args, module)
        self.zipflag = '-J'


# try handlers in order and return the one that works or bail if none work
def pick_handler(src, dest, file_args, module):
    handlers = [ZipArchive, TgzArchive, TarArchive, TarBzipArchive, TarXzArchive]
    reasons = set()
    for handler in handlers:
        obj = handler(src, dest, file_args, module)
        (can_handle, reason) = obj.can_handle_archive()
        if can_handle:
            return obj
        reasons.add(reason)
    reason_msg = ' '.join(reasons)
    module.fail_json(msg='Failed to find handler for "%s". Make sure the required command to extract the file is installed. %s' % (src, reason_msg))


def main():
    module = AnsibleModule(
        # not checking because of daisy chain to file module
        argument_spec = dict(
            src               = dict(required=True, type='path'),
            original_basename = dict(required=False, type='str'), # used to handle 'dest is a directory' via template, a slight hack
            dest              = dict(required=True, type='path'),
            copy              = dict(required=False, default=True, type='bool'),
            remote_src        = dict(required=False, default=False, type='bool'),
            creates           = dict(required=False, type='path'),
            list_files        = dict(required=False, default=False, type='bool'),
            keep_newer        = dict(required=False, default=False, type='bool'),
            exclude           = dict(required=False, default=[], type='list'),
            extra_opts        = dict(required=False, default=[], type='list'),
            validate_certs    = dict(required=False, default=True, type='bool'),
        ),
        add_file_common_args = True,
        mutually_exclusive   = [("copy", "remote_src"),],
        # check-mode only works for zip files, we cover that later
        supports_check_mode = True,
    )

    src        = module.params['src']
    dest       = module.params['dest']
    copy       = module.params['copy']
    remote_src = module.params['remote_src']
    file_args = module.load_file_common_arguments(module.params)
    # did tar file arrive?
    if not os.path.exists(src):
        if not remote_src and copy:
            module.fail_json(msg="Source '%s' failed to transfer" % src)
        # If copy=false, and src= contains ://, try and download the file to a temp directory.
        elif '://' in src:
            tempdir = os.path.dirname(os.path.realpath(__file__))
            package = os.path.join(tempdir, str(src.rsplit('/', 1)[1]))
            try:
                rsp, info = fetch_url(module, src)
                # If download fails, raise a proper exception
                if rsp is None:
                    raise Exception(info['msg'])
<<<<<<< HEAD
=======
                # open in binary mode for python3
>>>>>>> 1963e506
                f = open(package, 'wb')
                # Read 1kb at a time to save on ram
                while True:
                    data = rsp.read(BUFSIZE)
                    data = to_bytes(data, errors='surrogate_or_strict')

                    if len(data) < 1:
                        break # End of file, break while loop

                    f.write(data)
                f.close()
                src = package
            except Exception:
                e = get_exception()
                module.fail_json(msg="Failure downloading %s, %s" % (src, e))
        else:
            module.fail_json(msg="Source '%s' does not exist" % src)
    if not os.access(src, os.R_OK):
        module.fail_json(msg="Source '%s' not readable" % src)

    # skip working with 0 size archives
    try:
        if os.path.getsize(src) == 0:
            module.fail_json(msg="Invalid archive '%s', the file is 0 bytes" % src)
    except Exception:
        e = get_exception()
        module.fail_json(msg="Source '%s' not readable" % src)

    # is dest OK to receive tar file?
    if not os.path.isdir(dest):
        module.fail_json(msg="Destination '%s' is not a directory" % dest)

    handler = pick_handler(src, dest, file_args, module)

    res_args = dict(handler=handler.__class__.__name__, dest=dest, src=src)

    # do we need to do unpack?
    check_results = handler.is_unarchived()

    # DEBUG
#    res_args['check_results'] = check_results

    if module.check_mode:
        res_args['changed'] = not check_results['unarchived']
    elif check_results['unarchived']:
        res_args['changed'] = False
    else:
        # do the unpack
        try:
            res_args['extract_results'] = handler.unarchive()
            if res_args['extract_results']['rc'] != 0:
                module.fail_json(msg="failed to unpack %s to %s" % (src, dest), **res_args)
        except IOError:
            module.fail_json(msg="failed to unpack %s to %s" % (src, dest), **res_args)
        else:
            res_args['changed'] = True

    # Get diff if required
    if check_results.get('diff', False):
        res_args['diff'] = { 'prepared': check_results['diff'] }

    # Run only if we found differences (idempotence) or diff was missing
    if res_args.get('diff', True) and not module.check_mode:
        # do we need to change perms?
        for filename in handler.files_in_archive:
            file_args['path'] = os.path.join(dest, filename)
            try:
                res_args['changed'] = module.set_fs_attributes_if_different(file_args, res_args['changed'], expand=False)
            except (IOError, OSError):
                e = get_exception()
                module.fail_json(msg="Unexpected error when accessing exploded file: %s" % e, **res_args)

    if module.params['list_files']:
        res_args['files'] = handler.files_in_archive

    module.exit_json(**res_args)

# import module snippets
from ansible.module_utils.basic import *
from ansible.module_utils.urls import *
from ansible.module_utils._text import to_native

if __name__ == '__main__':
    main()<|MERGE_RESOLUTION|>--- conflicted
+++ resolved
@@ -803,10 +803,8 @@
                 # If download fails, raise a proper exception
                 if rsp is None:
                     raise Exception(info['msg'])
-<<<<<<< HEAD
-=======
+
                 # open in binary mode for python3
->>>>>>> 1963e506
                 f = open(package, 'wb')
                 # Read 1kb at a time to save on ram
                 while True:
