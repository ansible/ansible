#!/usr/bin/python
# -*- coding: utf-8 -*-

# Copyright: (c) 2012, Mark Theunissen <mark.theunissen@gmail.com>
# Sponsored by Four Kitchens http://fourkitchens.com.
# GNU General Public License v3.0+ (see COPYING or https://www.gnu.org/licenses/gpl-3.0.txt)

from __future__ import absolute_import, division, print_function
__metaclass__ = type

ANSIBLE_METADATA = {'metadata_version': '1.1',
                    'status': ['preview'],
                    'supported_by': 'community'}

DOCUMENTATION = r'''
---
module: mysql_db
short_description: Add or remove MySQL databases from a remote host
description:
- Add or remove MySQL databases from a remote host.
version_added: '0.6'
options:
  name:
    description:
    - Name of the database to add or remove.
    - I(name=all) may only be provided if I(state) is C(dump) or C(import).
    - List of databases is provided with I(state=dump), I(state=present) and I(state=absent).
    - If I(name=all) it works like --all-databases option for mysqldump (Added in 2.0).
    required: true
    type: list
    elements: str
    aliases: [db]
  state:
    description:
    - The database state
    type: str
    default: present
    choices: ['absent', 'dump', 'import', 'present']
  collation:
    description:
    - Collation mode (sorting). This only applies to new table/databases and
      does not update existing ones, this is a limitation of MySQL.
    type: str
    default: ''
  encoding:
    description:
    - Encoding mode to use, examples include C(utf8) or C(latin1_swedish_ci),
      at creation of database, dump or importation of sql script.
    type: str
    default: ''
  target:
    description:
    - Location, on the remote host, of the dump file to read from or write to.
    - Uncompressed SQL files (C(.sql)) as well as bzip2 (C(.bz2)), gzip (C(.gz)) and
      xz (Added in 2.0) compressed files are supported.
    type: path
  single_transaction:
    description:
    - Execute the dump in a single transaction.
    type: bool
    default: no
    version_added: '2.1'
  quick:
    description:
    - Option used for dumping large tables.
    type: bool
    default: yes
    version_added: '2.1'
  ignore_tables:
    description:
    - A list of table names that will be ignored in the dump
      of the form database_name.table_name.
    type: list
    elements: str
    required: no
    default: []
    version_added: '2.7'
  hex_blob:
    description:
    - Dump binary columns using hexadecimal notation.
    required: no
    default: no
    type: bool
    version_added: '2.10'
  force:
    description:
    - Continue dump or import even if we get an SQL error.
    - Used only when I(state) is C(dump) or C(import).
    required: no
    type: bool
    default: no
    version_added: '2.10'
  master_data:
    description:
      - Option to dump a master replication server to produce a dump file
        that can be used to set up another server as a slave of the master.
      - C(0) to not include master data.
      - C(1) to generate a 'CHANGE MASTER TO' statement
        required on the slave to start the replication process.
      - C(2) to generate a commented 'CHANGE MASTER TO'.
      - Can be used when I(state=dump).
    required: no
    type: int
    choices: [0, 1, 2]
    default: 0
    version_added: '2.10'
<<<<<<< HEAD
  dump_extra_args:
    description:
      - Provide additional arguments for mysqldump.
        Used when I(state=dump) only, ignored otherwise.
    required: false
    type: str
=======
  skip_lock_tables:
    description:
      - Skip locking tables for read. Used when I(state=dump), ignored otherwise.
    required: no
    type: bool
    default: no
>>>>>>> df1144ce
    version_added: '2.10'
seealso:
- module: mysql_info
- module: mysql_variables
- module: mysql_user
- module: mysql_replication
- name: MySQL command-line client reference
  description: Complete reference of the MySQL command-line client documentation.
  link: https://dev.mysql.com/doc/refman/8.0/en/mysql.html
- name: mysqldump reference
  description: Complete reference of the ``mysqldump`` client utility documentation.
  link: https://dev.mysql.com/doc/refman/8.0/en/mysqldump.html
- name: CREATE DATABASE reference
  description: Complete reference of the CREATE DATABASE command documentation.
  link: https://dev.mysql.com/doc/refman/8.0/en/create-database.html
- name: DROP DATABASE reference
  description: Complete reference of the DROP DATABASE command documentation.
  link: https://dev.mysql.com/doc/refman/8.0/en/drop-database.html
author: "Ansible Core Team"
requirements:
   - mysql (command line binary)
   - mysqldump (command line binary)
notes:
   - Requires the mysql and mysqldump binaries on the remote host.
   - This module is B(not idempotent) when I(state) is C(import),
     and will import the dump file each time if run more than once.
extends_documentation_fragment: mysql
'''

EXAMPLES = r'''
- name: Create a new database with name 'bobdata'
  mysql_db:
    name: bobdata
    state: present

- name: Create new databases with names 'foo' and 'bar'
  mysql_db:
    name:
      - foo
      - bar
    state: present

# Copy database dump file to remote host and restore it to database 'my_db'
- name: Copy database dump file
  copy:
    src: dump.sql.bz2
    dest: /tmp

- name: Restore database
  mysql_db:
    name: my_db
    state: import
    target: /tmp/dump.sql.bz2

- name: Restore database ignoring errors
  mysql_db:
    name: my_db
    state: import
    target: /tmp/dump.sql.bz2
    force: yes

- name: Dump multiple databases
  mysql_db:
    state: dump
    name: db_1,db_2
    target: /tmp/dump.sql

- name: Dump multiple databases
  mysql_db:
    state: dump
    name:
      - db_1
      - db_2
    target: /tmp/dump.sql

- name: Dump all databases to hostname.sql
  mysql_db:
    state: dump
    name: all
    target: /tmp/dump.sql

- name: Dump all databases to hostname.sql including master data
  mysql_db:
    state: dump
    name: all
    target: /tmp/dump.sql
    master_data: 1

# Import of sql script with encoding option
- name: >
    Import dump.sql with specific latin1 encoding,
    similar to mysql -u <username> --default-character-set=latin1 -p <password> < dump.sql
  mysql_db:
    state: import
    name: all
    encoding: latin1
    target: /tmp/dump.sql

# Dump of database with encoding option
- name: >
    Dump of Databse with specific latin1 encoding,
    similar to mysqldump -u <username> --default-character-set=latin1 -p <password> <database>
  mysql_db:
    state: dump
    name: db_1
    encoding: latin1
    target: /tmp/dump.sql

- name: Delete database with name 'bobdata'
  mysql_db:
    name: bobdata
    state: absent

- name: Make sure there is neither a database with name 'foo', nor one with name 'bar'
  mysql_db:
    name:
      - foo
      - bar
    state: absent

# Dump database with argument not directly supported by this module
- name: Dump databases without including triggers
  mysql_db:
    state: dump
    name: foo
    target: /tmp/dump.sql
    extra_dump_args: "--skip-triggers"
'''

RETURN = r'''
db:
  description: Database names in string format delimited by white space.
  returned: always
  type: str
  sample: "foo bar"
db_list:
  description: List of database names.
  returned: always
  type: list
  sample: ["foo", "bar"]
  version_added: '2.9'
executed_commands:
  description: List of commands which tried to run.
  returned: if executed
  type: list
  sample: ["CREATE DATABASE acme"]
  version_added: '2.10'
'''

import os
import subprocess
import traceback

from ansible.module_utils.basic import AnsibleModule
from ansible.module_utils.database import mysql_quote_identifier
from ansible.module_utils.mysql import mysql_connect, mysql_driver, mysql_driver_fail_msg
from ansible.module_utils.six.moves import shlex_quote
from ansible.module_utils._text import to_native

executed_commands = []

# ===========================================
# MySQL module specific support methods.
#


def db_exists(cursor, db):
    res = 0
    for each_db in db:
        res += cursor.execute("SHOW DATABASES LIKE %s", (each_db.replace("_", r"\_"),))
    return res == len(db)


def db_delete(cursor, db):
    if not db:
        return False
    for each_db in db:
        query = "DROP DATABASE %s" % mysql_quote_identifier(each_db, 'database')
        executed_commands.append(query)
        cursor.execute(query)
    return True


def db_dump(module, host, user, password, db_name, target, all_databases, port,
            config_file, socket=None, ssl_cert=None, ssl_key=None, ssl_ca=None,
            single_transaction=None, quick=None, ignore_tables=None, hex_blob=None,
<<<<<<< HEAD
            encoding=None, force=False, master_data=0, dump_extra_args=None):
=======
            encoding=None, force=False, master_data=0, skip_lock_tables=False):
>>>>>>> df1144ce
    cmd = module.get_bin_path('mysqldump', True)
    # If defined, mysqldump demands --defaults-extra-file be the first option
    if config_file:
        cmd += " --defaults-extra-file=%s" % shlex_quote(config_file)
    if user is not None:
        cmd += " --user=%s" % shlex_quote(user)
    if password is not None:
        cmd += " --password=%s" % shlex_quote(password)
    if ssl_cert is not None:
        cmd += " --ssl-cert=%s" % shlex_quote(ssl_cert)
    if ssl_key is not None:
        cmd += " --ssl-key=%s" % shlex_quote(ssl_key)
    if ssl_ca is not None:
        cmd += " --ssl-ca=%s" % shlex_quote(ssl_ca)
    if force:
        cmd += " --force"
    if socket is not None:
        cmd += " --socket=%s" % shlex_quote(socket)
    else:
        cmd += " --host=%s --port=%i" % (shlex_quote(host), port)
    if all_databases:
        cmd += " --all-databases"
    else:
        cmd += " --databases {0}".format(' '.join(db_name))
    if skip_lock_tables:
        cmd += " --skip-lock-tables"
    if (encoding is not None) and (encoding != ""):
        cmd += " --default-character-set=%s" % shlex_quote(encoding)
    if single_transaction:
        cmd += " --single-transaction=true"
    if quick:
        cmd += " --quick"
    if ignore_tables:
        for an_ignored_table in ignore_tables:
            cmd += " --ignore-table={0}".format(an_ignored_table)
    if hex_blob:
        cmd += " --hex-blob"
    if master_data:
        cmd += " --master-data=%s" % master_data
    if dump_extra_args is not None:
        cmd += " " + dump_extra_args

    path = None
    if os.path.splitext(target)[-1] == '.gz':
        path = module.get_bin_path('gzip', True)
    elif os.path.splitext(target)[-1] == '.bz2':
        path = module.get_bin_path('bzip2', True)
    elif os.path.splitext(target)[-1] == '.xz':
        path = module.get_bin_path('xz', True)

    if path:
        cmd = '%s | %s > %s' % (cmd, path, shlex_quote(target))
    else:
        cmd += " > %s" % shlex_quote(target)

    executed_commands.append(cmd)
    rc, stdout, stderr = module.run_command(cmd, use_unsafe_shell=True)
    return rc, stdout, stderr


def db_import(module, host, user, password, db_name, target, all_databases, port, config_file,
              socket=None, ssl_cert=None, ssl_key=None, ssl_ca=None, encoding=None, force=False):
    if not os.path.exists(target):
        return module.fail_json(msg="target %s does not exist on the host" % target)

    cmd = [module.get_bin_path('mysql', True)]
    # --defaults-file must go first, or errors out
    if config_file:
        cmd.append("--defaults-extra-file=%s" % shlex_quote(config_file))
    if user:
        cmd.append("--user=%s" % shlex_quote(user))
    if password:
        cmd.append("--password=%s" % shlex_quote(password))
    if ssl_cert is not None:
        cmd.append("--ssl-cert=%s" % shlex_quote(ssl_cert))
    if ssl_key is not None:
        cmd.append("--ssl-key=%s" % shlex_quote(ssl_key))
    if ssl_ca is not None:
        cmd.append("--ssl-ca=%s" % shlex_quote(ssl_ca))
    if force:
        cmd.append("-f")
    if socket is not None:
        cmd.append("--socket=%s" % shlex_quote(socket))
    else:
        cmd.append("--host=%s" % shlex_quote(host))
        cmd.append("--port=%i" % port)
    if (encoding is not None) and (encoding != ""):
        cmd.append("--default-character-set=%s" % shlex_quote(encoding))
    if not all_databases:
        cmd.append("--one-database")
        cmd.append(shlex_quote(''.join(db_name)))

    comp_prog_path = None
    if os.path.splitext(target)[-1] == '.gz':
        comp_prog_path = module.get_bin_path('gzip', required=True)
    elif os.path.splitext(target)[-1] == '.bz2':
        comp_prog_path = module.get_bin_path('bzip2', required=True)
    elif os.path.splitext(target)[-1] == '.xz':
        comp_prog_path = module.get_bin_path('xz', required=True)
    if comp_prog_path:
        # The line above is for returned data only:
        executed_commands.append('%s -dc %s | %s' % (comp_prog_path, target, ' '.join(cmd)))
        p1 = subprocess.Popen([comp_prog_path, '-dc', target], stdout=subprocess.PIPE, stderr=subprocess.PIPE)
        p2 = subprocess.Popen(cmd, stdin=p1.stdout, stdout=subprocess.PIPE, stderr=subprocess.PIPE)
        (stdout2, stderr2) = p2.communicate()
        p1.stdout.close()
        p1.wait()
        if p1.returncode != 0:
            stderr1 = p1.stderr.read()
            return p1.returncode, '', stderr1
        else:
            return p2.returncode, stdout2, stderr2
    else:
        cmd = ' '.join(cmd)
        cmd += " < %s" % shlex_quote(target)
        executed_commands.append(cmd)
        rc, stdout, stderr = module.run_command(cmd, use_unsafe_shell=True)
        return rc, stdout, stderr


def db_create(cursor, db, encoding, collation):
    if not db:
        return False
    query_params = dict(enc=encoding, collate=collation)
    res = 0
    for each_db in db:
        query = ['CREATE DATABASE %s' % mysql_quote_identifier(each_db, 'database')]
        if encoding:
            query.append("CHARACTER SET %(enc)s")
        if collation:
            query.append("COLLATE %(collate)s")
        query = ' '.join(query)
        res += cursor.execute(query, query_params)
        try:
            executed_commands.append(cursor.mogrify(query, query_params))
        except AttributeError:
            executed_commands.append(cursor._executed)
        except Exception:
            executed_commands.append(query)
    return res > 0


# ===========================================
# Module execution.
#


def main():
    module = AnsibleModule(
        argument_spec=dict(
            login_user=dict(type='str'),
            login_password=dict(type='str', no_log=True),
            login_host=dict(type='str', default='localhost'),
            login_port=dict(type='int', default=3306),
            login_unix_socket=dict(type='str'),
            name=dict(type='list', required=True, aliases=['db']),
            encoding=dict(type='str', default=''),
            collation=dict(type='str', default=''),
            target=dict(type='path'),
            state=dict(type='str', default='present', choices=['absent', 'dump', 'import', 'present']),
            client_cert=dict(type='path', aliases=['ssl_cert']),
            client_key=dict(type='path', aliases=['ssl_key']),
            ca_cert=dict(type='path', aliases=['ssl_ca']),
            connect_timeout=dict(type='int', default=30),
            config_file=dict(type='path', default='~/.my.cnf'),
            single_transaction=dict(type='bool', default=False),
            quick=dict(type='bool', default=True),
            ignore_tables=dict(type='list', default=[]),
            hex_blob=dict(default=False, type='bool'),
            force=dict(type='bool', default=False),
            master_data=dict(type='int', default=0, choices=[0, 1, 2]),
<<<<<<< HEAD
            dump_extra_args=dict(type='str', default=''),
=======
            skip_lock_tables=dict(type='bool', default=False),
>>>>>>> df1144ce
        ),
        supports_check_mode=True,
    )

    if mysql_driver is None:
        module.fail_json(msg=mysql_driver_fail_msg)

    db = module.params["name"]
    if not db:
        module.exit_json(changed=False, db=db, db_list=[])
    db = [each_db.strip() for each_db in db]

    encoding = module.params["encoding"]
    collation = module.params["collation"]
    state = module.params["state"]
    target = module.params["target"]
    socket = module.params["login_unix_socket"]
    login_port = module.params["login_port"]
    if login_port < 0 or login_port > 65535:
        module.fail_json(msg="login_port must be a valid unix port number (0-65535)")
    ssl_cert = module.params["client_cert"]
    ssl_key = module.params["client_key"]
    ssl_ca = module.params["ca_cert"]
    connect_timeout = module.params['connect_timeout']
    config_file = module.params['config_file']
    login_password = module.params["login_password"]
    login_user = module.params["login_user"]
    login_host = module.params["login_host"]
    ignore_tables = module.params["ignore_tables"]
    for a_table in ignore_tables:
        if a_table == "":
            module.fail_json(msg="Name of ignored table cannot be empty")
    single_transaction = module.params["single_transaction"]
    quick = module.params["quick"]
    hex_blob = module.params["hex_blob"]
    force = module.params["force"]
    master_data = module.params["master_data"]
<<<<<<< HEAD
    dump_extra_args = module.params["dump_extra_args"]
=======
    skip_lock_tables = module.params["skip_lock_tables"]
>>>>>>> df1144ce

    if len(db) > 1 and state == 'import':
        module.fail_json(msg="Multiple databases are not supported with state=import")
    db_name = ' '.join(db)

    all_databases = False
    if state in ['dump', 'import']:
        if target is None:
            module.fail_json(msg="with state=%s target is required" % state)
        if db == ['all']:
            all_databases = True
    else:
        if db == ['all']:
            module.fail_json(msg="name is not allowed to equal 'all' unless state equals import, or dump.")
    try:
        cursor, db_conn = mysql_connect(module, login_user, login_password, config_file, ssl_cert, ssl_key, ssl_ca,
                                        connect_timeout=connect_timeout)
    except Exception as e:
        if os.path.exists(config_file):
            module.fail_json(msg="unable to connect to database, check login_user and login_password are correct or %s has the credentials. "
                                 "Exception message: %s" % (config_file, to_native(e)))
        else:
            module.fail_json(msg="unable to find %s. Exception message: %s" % (config_file, to_native(e)))

    changed = False
    if not os.path.exists(config_file):
        config_file = None

    existence_list = []
    non_existence_list = []

    if not all_databases:
        for each_database in db:
            if db_exists(cursor, [each_database]):
                existence_list.append(each_database)
            else:
                non_existence_list.append(each_database)

    if state == "absent":
        if module.check_mode:
            module.exit_json(changed=bool(existence_list), db=db_name, db_list=db)
        try:
            changed = db_delete(cursor, existence_list)
        except Exception as e:
            module.fail_json(msg="error deleting database: %s" % to_native(e))
        module.exit_json(changed=changed, db=db_name, db_list=db, executed_commands=executed_commands)
    elif state == "present":
        if module.check_mode:
            module.exit_json(changed=bool(non_existence_list), db=db_name, db_list=db)
        changed = False
        if non_existence_list:
            try:
                changed = db_create(cursor, non_existence_list, encoding, collation)
            except Exception as e:
                module.fail_json(msg="error creating database: %s" % to_native(e),
                                 exception=traceback.format_exc())
        module.exit_json(changed=changed, db=db_name, db_list=db, executed_commands=executed_commands)
    elif state == "dump":
        if non_existence_list and not all_databases:
            module.fail_json(msg="Cannot dump database(s) %r - not found" % (', '.join(non_existence_list)))
        if module.check_mode:
            module.exit_json(changed=True, db=db_name, db_list=db)
        rc, stdout, stderr = db_dump(module, login_host, login_user,
                                     login_password, db, target, all_databases,
                                     login_port, config_file, socket, ssl_cert, ssl_key,
                                     ssl_ca, single_transaction, quick, ignore_tables,
<<<<<<< HEAD
                                     hex_blob, encoding, force, master_data, dump_extra_args)
=======
                                     hex_blob, encoding, force, master_data, skip_lock_tables)
>>>>>>> df1144ce
        if rc != 0:
            module.fail_json(msg="%s" % stderr)
        module.exit_json(changed=True, db=db_name, db_list=db, msg=stdout,
                         executed_commands=executed_commands)
    elif state == "import":
        if module.check_mode:
            module.exit_json(changed=True, db=db_name, db_list=db)
        if non_existence_list and not all_databases:
            try:
                db_create(cursor, non_existence_list, encoding, collation)
            except Exception as e:
                module.fail_json(msg="error creating database: %s" % to_native(e),
                                 exception=traceback.format_exc())
        rc, stdout, stderr = db_import(module, login_host, login_user,
                                       login_password, db, target,
                                       all_databases,
                                       login_port, config_file,
                                       socket, ssl_cert, ssl_key, ssl_ca, encoding, force)
        if rc != 0:
            module.fail_json(msg="%s" % stderr)
        module.exit_json(changed=True, db=db_name, db_list=db, msg=stdout,
                         executed_commands=executed_commands)


if __name__ == '__main__':
    main()<|MERGE_RESOLUTION|>--- conflicted
+++ resolved
@@ -104,21 +104,18 @@
     choices: [0, 1, 2]
     default: 0
     version_added: '2.10'
-<<<<<<< HEAD
+  skip_lock_tables:
+    description:
+      - Skip locking tables for read. Used when I(state=dump), ignored otherwise.
+    required: no
+    type: bool
+    default: no
   dump_extra_args:
     description:
       - Provide additional arguments for mysqldump.
         Used when I(state=dump) only, ignored otherwise.
     required: false
     type: str
-=======
-  skip_lock_tables:
-    description:
-      - Skip locking tables for read. Used when I(state=dump), ignored otherwise.
-    required: no
-    type: bool
-    default: no
->>>>>>> df1144ce
     version_added: '2.10'
 seealso:
 - module: mysql_info
@@ -305,11 +302,7 @@
 def db_dump(module, host, user, password, db_name, target, all_databases, port,
             config_file, socket=None, ssl_cert=None, ssl_key=None, ssl_ca=None,
             single_transaction=None, quick=None, ignore_tables=None, hex_blob=None,
-<<<<<<< HEAD
-            encoding=None, force=False, master_data=0, dump_extra_args=None):
-=======
-            encoding=None, force=False, master_data=0, skip_lock_tables=False):
->>>>>>> df1144ce
+            encoding=None, force=False, master_data=0, skip_lock_tables=False, dump_extra_args=None):
     cmd = module.get_bin_path('mysqldump', True)
     # If defined, mysqldump demands --defaults-extra-file be the first option
     if config_file:
@@ -481,11 +474,8 @@
             hex_blob=dict(default=False, type='bool'),
             force=dict(type='bool', default=False),
             master_data=dict(type='int', default=0, choices=[0, 1, 2]),
-<<<<<<< HEAD
+            skip_lock_tables=dict(type='bool', default=False),
             dump_extra_args=dict(type='str', default=''),
-=======
-            skip_lock_tables=dict(type='bool', default=False),
->>>>>>> df1144ce
         ),
         supports_check_mode=True,
     )
@@ -523,11 +513,8 @@
     hex_blob = module.params["hex_blob"]
     force = module.params["force"]
     master_data = module.params["master_data"]
-<<<<<<< HEAD
     dump_extra_args = module.params["dump_extra_args"]
-=======
     skip_lock_tables = module.params["skip_lock_tables"]
->>>>>>> df1144ce
 
     if len(db) > 1 and state == 'import':
         module.fail_json(msg="Multiple databases are not supported with state=import")
@@ -594,11 +581,9 @@
                                      login_password, db, target, all_databases,
                                      login_port, config_file, socket, ssl_cert, ssl_key,
                                      ssl_ca, single_transaction, quick, ignore_tables,
-<<<<<<< HEAD
-                                     hex_blob, encoding, force, master_data, dump_extra_args)
-=======
-                                     hex_blob, encoding, force, master_data, skip_lock_tables)
->>>>>>> df1144ce
+                                     hex_blob, encoding, force, master_data, skip_lock_tables,
+                                     dump_extra_args)
+
         if rc != 0:
             module.fail_json(msg="%s" % stderr)
         module.exit_json(changed=True, db=db_name, db_list=db, msg=stdout,
