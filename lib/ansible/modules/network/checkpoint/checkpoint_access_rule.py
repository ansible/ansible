#!/usr/bin/python
#
# This file is part of Ansible
#
# Ansible is free software: you can redistribute it and/or modify
# it under the terms of the GNU General Public License as published by
# the Free Software Foundation, either version 3 of the License, or
# (at your option) any later version.
#
# Ansible is distributed in the hope that it will be useful,
# but WITHOUT ANY WARRANTY; without even the implied warranty of
# MERCHANTABILITY or FITNESS FOR A PARTICULAR PURPOSE.  See the
# GNU General Public License for more details.
#
# You should have received a copy of the GNU General Public License
# along with Ansible.  If not, see <http://www.gnu.org/licenses/>.
#

from __future__ import (absolute_import, division, print_function)
__metaclass__ = type


ANSIBLE_METADATA = {'metadata_version': '1.1',
                    'status': ['preview'],
                    'supported_by': 'network'}


DOCUMENTATION = """
---
module: checkpoint_access_rule
short_description: Manages access rules on Checkpoint over Web Services API
description:
  - Manages access rules on Checkpoint devices including creating, updating, removing access rules objects,
    All operations are performed over Web Services API.
version_added: "2.9"
author: "Ansible by Red Hat (@rcarrillocruz)"
options:
  name:
    description:
      - Name of the access rule.
    type: str
  layer:
    description:
      - Layer to attach the access rule to.
    required: True
    type: str
  position:
    description:
      - Position of the access rule.
    type: str
  source:
    description:
      - Source object of the access rule.
    type: str
  destination:
    description:
      - Destionation object of the access rule.
    type: str
  action:
    description:
      - Action of the access rule (accept, drop, inform, etc).
    type: str
    default: drop
  enabled:
    description:
      - Enabled or disabled flag.
    type: bool
    default: True
  state:
    description:
      - State of the access rule (present or absent). Defaults to present.
    type: str
    default: present
  auto_publish_session:
    description:
      - Publish the current session if changes have been performed
        after task completes.
    type: bool
  auto_install_policy:
    description:
      - Install the package policy if changes have been performed
        after the task completes.
    type: bool
  policy_package:
    description:
      - Package policy name to be installed.
<<<<<<< HEAD
    type: bool
=======
    type: str
    default: 'standard'
>>>>>>> 252b6b5e
  targets:
    description:
      - Targets to install the package policy on.
    type: list
"""

EXAMPLES = """
- name: Create access rule
  checkpoint_access_rule:
    layer: Network
    name: "Drop attacker"
    position: top
    source: attacker
    destination: Any
    action: Drop

- name: Delete access rule
  checkpoint_access_rule:
    layer: Network
    name: "Drop attacker"
"""

RETURN = """
checkpoint_access_rules:
  description: The checkpoint access rule object created or updated.
  returned: always, except when deleting the access rule.
  type: list
"""


from ansible.module_utils.basic import AnsibleModule
from ansible.module_utils.connection import Connection
from ansible.module_utils.network.checkpoint.checkpoint import checkpoint_argument_spec, publish, install_policy
import json


def get_access_rule(module, connection):
    name = module.params['name']
    layer = module.params['layer']

    payload = {'name': name, 'layer': layer}

    code, response = connection.send_request('/web_api/show-access-rule', payload)

    return code, response


def create_access_rule(module, connection):
    name = module.params['name']
    layer = module.params['layer']
    position = module.params['position']
    source = module.params['source']
    destination = module.params['destination']
    action = module.params['action']

    payload = {'name': name,
               'layer': layer,
               'position': position,
               'source': source,
               'destination': destination,
               'action': action}

    code, response = connection.send_request('/web_api/add-access-rule', payload)

    return code, response


def update_access_rule(module, connection):
    name = module.params['name']
    layer = module.params['layer']
    position = module.params['position']
    source = module.params['source']
    destination = module.params['destination']
    action = module.params['action']
    enabled = module.params['enabled']

    payload = {'name': name,
               'layer': layer,
               'position': position,
               'source': source,
               'destination': destination,
               'action': action,
               'enabled': enabled}

    code, response = connection.send_request('/web_api/set-access-rule', payload)

    return code, response


def delete_access_rule(module, connection):
    name = module.params['name']
    layer = module.params['layer']

    payload = {'name': name,
               'layer': layer,
               }

    code, response = connection.send_request('/web_api/delete-access-rule', payload)

    return code, response


def needs_update(module, access_rule):
    res = False

    if module.params['source'] and module.params['source'] != access_rule['source'][0]['name']:
        res = True
    if module.params['destination'] and module.params['destination'] != access_rule['destination'][0]['name']:
        res = True
    if module.params['action'] != access_rule['action']['name']:
        res = True
    if module.params['enabled'] != access_rule['enabled']:
        res = True

    return res


def main():
    argument_spec = dict(
        name=dict(type='str', required=True),
        layer=dict(type='str'),
        position=dict(type='str'),
        source=dict(type='str'),
        destination=dict(type='str'),
        action=dict(type='str', default='drop'),
        enabled=dict(type='bool', default=True),
        state=dict(type='str', default='present')
    )
    argument_spec.update(checkpoint_argument_spec)

    required_if = [('state', 'present', ('layer', 'position'))]
    module = AnsibleModule(argument_spec=argument_spec, required_if=required_if)
    connection = Connection(module._socket_path)
    code, response = get_access_rule(module, connection)
    result = {'changed': False}

    if module.params['state'] == 'present':
        if code == 200:
            if needs_update(module, response):
                code, response = update_access_rule(module, connection)
                if code != 200:
                    module.fail_json(msg=response)
                if module.params['auto_publish_session']:
                    publish(connection)

                    if module.params['auto_install_policy']:
                        install_policy(connection, module.params['policy_package'], module.params['targets'])

                result['changed'] = True
                result['checkpoint_access_rules'] = response
            else:
                pass
        elif code == 404:
            code, response = create_access_rule(module, connection)
            if code != 200:
                module.fail_json(msg=response)
            if module.params['auto_publish_session']:
                publish(connection)

                if module.params['auto_install_policy']:
                    install_policy(connection, module.params['policy_package'], module.params['targets'])

            result['changed'] = True
            result['checkpoint_access_rules'] = response
    else:
        if code == 200:
            code, response = delete_access_rule(module, connection)
            if code != 200:
                module.fail_json(msg=response)
            if module.params['auto_publish_session']:
                publish(connection)

                if module.params['auto_install_policy']:
                    install_policy(connection, module.params['policy_package'], module.params['targets'])

            result['changed'] = True
            result['checkpoint_access_rules'] = response
        elif code == 404:
            pass

    result['checkpoint_session_uid'] = connection.get_session_uid()
    module.exit_json(**result)


if __name__ == '__main__':
    main()<|MERGE_RESOLUTION|>--- conflicted
+++ resolved
@@ -84,12 +84,7 @@
   policy_package:
     description:
       - Package policy name to be installed.
-<<<<<<< HEAD
-    type: bool
-=======
-    type: str
-    default: 'standard'
->>>>>>> 252b6b5e
+    type: str
   targets:
     description:
       - Targets to install the package policy on.
