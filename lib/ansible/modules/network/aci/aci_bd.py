#!/usr/bin/python
# -*- coding: utf-8 -*-

# GNU General Public License v3.0+ (see COPYING or https://www.gnu.org/licenses/gpl-3.0.txt)

from __future__ import absolute_import, division, print_function
__metaclass__ = type

ANSIBLE_METADATA = {'metadata_version': '1.1',
                    'status': ['preview'],
                    'supported_by': 'community'}

DOCUMENTATION = r'''
---
module: aci_bd
short_description: Manage Bridge Domains (BD) on Cisco ACI Fabrics (fv:BD)
description:
- Manages Bridge Domains (BD) on Cisco ACI Fabrics.
- More information from the internal APIC class I(fv:BD) at
<<<<<<< HEAD
  U(https://developer.cisco.com/docs/apic-mim-ref/.
=======
  U(https://developer.cisco.com/docs/apic-mim-ref/).
>>>>>>> 179012ca
author:
- Jacob McGill (@jmcgill298)
version_added: '2.4'
notes:
- The C(tenant) used must exist before using this module in your playbook.
  The M(aci_tenant) module can be used for this.
options:
  arp_flooding:
    description:
    - Determines if the Bridge Domain should flood ARP traffic.
    - The APIC defaults new Bridge Domains to C(no).
    choices: [ no, yes ]
    default: no
  bd:
    description:
    - The name of the Bridge Domain.
    aliases: [ bd_name, name ]
  bd_type:
    description:
    - The type of traffic on the Bridge Domain.
    - The APIC defaults new Bridge Domains to C(ethernet).
    choices: [ ethernet, fc ]
    default: ethernet
  description:
    description:
    - Description for the Bridge Domain.
  enable_multicast:
    description:
    - Determines if PIM is enabled
    - The APIC defaults new Bridge Domains to C(no).
    choices: [ no, yes ]
    default: no
  enable_routing:
    description:
    - Determines if IP forwarding should be allowed.
    - The APIC defaults new Bridge Domains to C(yes).
    choices: [ no, yes ]
    default: yes
  endpoint_clear:
    description:
    - Clears all End Points in all Leaves when C(yes).
    - The APIC defaults new Bridge Domains to C(no).
    - The value is not reset to disabled once End Points have been cleared; that requires a second task.
    choices: [ no, yes ]
    default: no
  endpoint_move_detect:
    description:
    - Determines if GARP should be enabled to detect when End Points move.
    - The APIC defaults new Bridge Domains to C(garp).
    choices: [ default, garp ]
    default: garp
  endpoint_retention_action:
   description:
   - Determines if the Bridge Domain should inherit or resolve the End Point Retention Policy.
   - The APIC defaults new Bridge Domain to End Point Retention Policies to C(resolve).
   choices: [ inherit, resolve ]
   default: resolve
  endpoint_retention_policy:
    description:
    - The name of the End Point Retention Policy the Bridge Domain should use when
      overriding the default End Point Retention Policy.
  igmp_snoop_policy:
    description:
    - The name of the IGMP Snooping Policy the Bridge Domain should use when
      overriding the default IGMP Snooping Policy.
  ip_learning:
    description:
    - Determines if the Bridge Domain should learn End Point IPs.
    - The APIC defaults new Bridge Domains to C(yes).
    choices: [ no, yes ]
  ipv6_nd_policy:
    description:
    - The name of the IPv6 Neighbor Discovery Policy the Bridge Domain should use when
      overridding the default IPV6 ND Policy.
  l2_unknown_unicast:
    description:
    - Determines what forwarding method to use for unknown l2 destinations.
    - The APIC defaults new Bridge domains to C(proxy).
    choices: [ proxy, flood ]
    default: proxy
  l3_unknown_multicast:
    description:
    - Determines the forwarding method to use for unknown multicast destinations.
    - The APCI defaults new Bridge Domains to C(flood).
    choices: [ flood, opt-flood ]
    default: flood
  limit_ip_learn:
    description:
    - Determines if the BD should limit IP learning to only subnets owned by the Bridge Domain.
    - The APIC defaults new Bridge Domains to C(yes).
    choices: [ no, yes ]
    default: yes
  mac_address:
    description:
    - The MAC Address to assign to the C(bd) instead of using the default.
    choices: [ mac ]
    default: 00:22:BD:F8:19:FF
    version_added: '2.5'
  multi_dest:
    description:
    - Determines the forwarding method for L2 multicast, broadcast, and link layer traffic.
    - The APIC defaults new Bridge Domains to C(bd-flood).
    choices: [ bd-flood, drop, encap-flood ]
    default: bd-flood
  state:
    description:
    - Use C(present) or C(absent) for adding or removing.
    - Use C(query) for listing an object or multiple objects.
    choices: [ absent, present, query ]
    default: present
  tenant:
    description:
    - The name of the Tenant.
    aliases: [ tenant_name ]
  vrf:
    description:
    - The name of the VRF.
    aliases: [ vrf_name ]
'''

EXAMPLES = r'''
- name: Add Bridge Domain
  aci_bd:
    host: "{{ inventory_hostname }}"
    username: "{{ username }}"
    password: "{{ password }}"
    validate_certs: false
    state: present
    tenant: prod
    bd: web_servers
    mac_address: 00:22:BD:F8:19:FE
    vrf: prod_vrf

- name: Add an FC Bridge Domain
  aci_bd:
    host: "{{ inventory_hostname }}"
    username: "{{ username }}"
    password: "{{ password }}"
    validate_certs: false
    state: present
    tenant: prod
    bd: storage
    bd_type: fc
    vrf: fc_vrf
    enable_routing: no

- name: Modify a Bridge Domain
  aci_bd:
    host: "{{ inventory_hostname }}"
    username: "{{ username }}"
    password: "{{ password }}"
    validate_certs: true
    state: present
    tenant: prod
    bd: web_servers
    arp_flooding: yes
    l2_unknown_unicast: flood

- name: Query All Bridge Domains
  aci_bd:
    host: "{{ inventory_hostname }}"
    username: "{{ username }}"
    password: "{{ password }}"
    validate_certs: true
    state: query

- name: Query a Bridge Domain
  aci_bd:
    host: "{{ inventory_hostname }}"
    username: "{{ username }}"
    password: "{{ password }}"
    validate_certs: true
    state: query
    tenant: prod
    bd: web_servers

- name: Delete a Bridge Domain
  aci_bd:
    host: "{{ inventory_hostname }}"
    username: "{{ username }}"
    password: "{{ password }}"
    validate_certs: true
    state: absent
    tenant: prod
    bd: web_servers
'''

RETURN = r''' # '''

from ansible.module_utils.network.aci.aci import ACIModule, aci_argument_spec
from ansible.module_utils.basic import AnsibleModule


def main():
    argument_spec = aci_argument_spec
    argument_spec.update(
        arp_flooding=dict(choices=['no', 'yes']),
        bd=dict(type='str', aliases=['bd_name', 'name']),
        bd_type=dict(type='str', choices=['ethernet', 'fc']),
        description=dict(type='str'),
        enable_multicast=dict(type='str', choices=['no', 'yes']),
        enable_routing=dict(type='str', choices=['no', 'yes']),
        endpoint_clear=dict(type='str', choices=['no', 'yes']),
        endpoint_move_detect=dict(type='str', choices=['default', 'garp']),
        endpoint_retention_action=dict(type='str', choices=['inherit', 'resolve']),
        endpoint_retention_policy=dict(type='str'),
        igmp_snoop_policy=dict(type='str'),
        ip_learning=dict(type='str', choices=['no', 'yes']),
        ipv6_nd_policy=dict(type='str'),
        l2_unknown_unicast=dict(choices=['proxy', 'flood']),
        l3_unknown_multicast=dict(choices=['flood', 'opt-flood']),
        limit_ip_learn=dict(type='str', choices=['no', 'yes']),
        mac_address=dict(type='str', aliases=['mac']),
        multi_dest=dict(choices=['bd-flood', 'drop', 'encap-flood']),
        state=dict(choices=['absent', 'present', 'query'], type='str', default='present'),
        tenant=dict(type='str', aliases=['tenant_name']),
        vrf=dict(type='str', aliases=['vrf_name']),
        gateway_ip=dict(type='str', removed_in_version='2.4'),  # Deprecated starting from v2.4
        method=dict(type='str', choices=['delete', 'get', 'post'], aliases=['action'], removed_in_version='2.6'),  # Deprecated starting from v2.6
        scope=dict(type='str', removed_in_version='2.4'),  # Deprecated starting from v2.4
        subnet_mask=dict(type='str', removed_in_version='2.4'),  # Deprecated starting from v2.4
    )

    module = AnsibleModule(
        argument_spec=argument_spec,
        supports_check_mode=True,
        required_if=[
            ['state', 'absent', ['bd', 'tenant']],
            ['state', 'present', ['bd', 'tenant']],
        ],
    )

    arp_flooding = module.params['arp_flooding']
    bd = module.params['bd']
    bd_type = module.params['bd_type']
    if bd_type == 'ethernet':
        # ethernet type is represented as regular, but that is not clear to the users
        bd_type = 'regular'
    description = module.params['description']
    enable_multicast = module.params['enable_multicast']
    enable_routing = module.params['enable_routing']
    endpoint_clear = module.params['endpoint_clear']
    endpoint_move_detect = module.params['endpoint_move_detect']
    if endpoint_move_detect == 'default':
        # the ACI default setting is an empty string, but that is not a good input value
        endpoint_move_detect = ''
    endpoint_retention_action = module.params['endpoint_retention_action']
    endpoint_retention_policy = module.params['endpoint_retention_policy']
    igmp_snoop_policy = module.params['igmp_snoop_policy']
    ip_learning = module.params['ip_learning']
    ipv6_nd_policy = module.params['ipv6_nd_policy']
    l2_unknown_unicast = module.params['l2_unknown_unicast']
    l3_unknown_multicast = module.params['l3_unknown_multicast']
    limit_ip_learn = module.params['limit_ip_learn']
    mac_address = module.params['mac_address']
    multi_dest = module.params['multi_dest']
    state = module.params['state']
    tenant = module.params['tenant']
    vrf = module.params['vrf']

    # Give warning when fvSubnet parameters are passed as those have been moved to the aci_subnet module
    if module.params['gateway_ip'] or module.params['subnet_mask'] or module.params['scope']:
        module._warnings = ["The support for managing Subnets has been moved to its own module, aci_subnet. \
                            The new modules still supports 'gateway_ip' and 'subnet_mask' along with more features"]

    aci = ACIModule(module)
    aci.construct_url(
        root_class=dict(
            aci_class='fvTenant',
            aci_rn='tn-{0}'.format(tenant),
            filter_target='eq(fvTenant.name, "{0}")'.format(tenant),
            module_object=tenant,
        ),
        subclass_1=dict(
            aci_class='fvBD',
            aci_rn='BD-{0}'.format(bd),
            filter_target='eq(fvBD.name, "{0}")'.format(bd),
            module_object=bd,
        ),
        child_classes=['fvRsCtx', 'fvRsIgmpsn', 'fvRsBDToNdP', 'fvRsBdToEpRet'],
    )

    aci.get_existing()

    if state == 'present':
        # Filter out module params with null values
        aci.payload(
            aci_class='fvBD',
            class_config=dict(
                arpFlood=arp_flooding,
                descr=description,
                epClear=endpoint_clear,
                epMoveDetectMode=endpoint_move_detect,
                ipLearning=ip_learning,
                limitIpLearnToSubnets=limit_ip_learn,
                mac=mac_address,
                mcastAllow=enable_multicast,
                multiDstPktAct=multi_dest,
                name=bd,
                type=bd_type,
                unicastRoute=enable_routing,
                unkMacUcastAct=l2_unknown_unicast,
                unkMcastAct=l3_unknown_multicast,
            ),
            child_configs=[
                {'fvRsCtx': {'attributes': {'tnFvCtxName': vrf}}},
                {'fvRsIgmpsn': {'attributes': {'tnIgmpSnoopPolName': igmp_snoop_policy}}},
                {'fvRsBDToNdP': {'attributes': {'tnNdIfPolName': ipv6_nd_policy}}},
                {'fvRsBdToEpRet': {'attributes': {'resolveAct': endpoint_retention_action, 'tnFvEpRetPolName': endpoint_retention_policy}}},
            ],
        )

        # generate config diff which will be used as POST request body
        aci.get_diff(aci_class='fvBD')

        # submit changes if module not in check_mode and the proposed is different than existing
        aci.post_config()

    elif state == 'absent':
        aci.delete_config()

    module.exit_json(**aci.result)


if __name__ == "__main__":
    main()<|MERGE_RESOLUTION|>--- conflicted
+++ resolved
@@ -17,11 +17,7 @@
 description:
 - Manages Bridge Domains (BD) on Cisco ACI Fabrics.
 - More information from the internal APIC class I(fv:BD) at
-<<<<<<< HEAD
-  U(https://developer.cisco.com/docs/apic-mim-ref/.
-=======
   U(https://developer.cisco.com/docs/apic-mim-ref/).
->>>>>>> 179012ca
 author:
 - Jacob McGill (@jmcgill298)
 version_added: '2.4'
