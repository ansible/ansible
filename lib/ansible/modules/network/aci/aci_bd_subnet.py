--- conflicted
+++ resolved
@@ -100,16 +100,13 @@
     description:
     - The name of the Tenant.
     aliases: [ tenant_name ]
-<<<<<<< HEAD
   state:
     description:
     - Use C(present) or C(absent) for adding or removing.
     - Use C(query) for listing an object or multiple objects.
     choices: [ absent, present, query ]
     default: present
-=======
 extends_documentation_fragment: aci
->>>>>>> 3b7136c5
 '''
 
 EXAMPLES = r'''
