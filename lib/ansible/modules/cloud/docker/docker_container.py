#!/usr/bin/python
#
# Copyright 2016 Red Hat | Ansible
# GNU General Public License v3.0+ (see COPYING or https://www.gnu.org/licenses/gpl-3.0.txt)

from __future__ import absolute_import, division, print_function
__metaclass__ = type


ANSIBLE_METADATA = {'metadata_version': '1.1',
                    'status': ['preview'],
                    'supported_by': 'community'}


DOCUMENTATION = '''
---
module: docker_container

short_description: manage docker containers

description:
  - Manage the life cycle of docker containers.
  - Supports check mode. Run with --check and --diff to view config difference and list of actions to be taken.

version_added: "2.1"

options:
  auto_remove:
    description:
      - enable auto-removal of the container on daemon side when the container's process exits
    type: bool
    default: 'no'
    version_added: "2.4"
  blkio_weight:
    description:
      - Block IO (relative weight), between 10 and 1000.
  capabilities:
    description:
      - List of capabilities to add to the container.
  cap_drop:
    description:
      - List of capabilities to drop from the container.
    version_added: "2.7"
  cleanup:
    description:
      - Use with I(detach=false) to remove the container after successful execution.
    type: bool
    default: 'no'
    version_added: "2.2"
  command:
    description:
      - Command to execute when the container starts.
        A command may be either a string or a list.
        Prior to version 2.4, strings were split on commas.
  cpu_period:
    description:
      - Limit CPU CFS (Completely Fair Scheduler) period
    default: 0
  cpu_quota:
    description:
      - Limit CPU CFS (Completely Fair Scheduler) quota
    default: 0
  cpuset_cpus:
    description:
      - CPUs in which to allow execution C(1,3) or C(1-3).
  cpuset_mems:
    description:
      - Memory nodes (MEMs) in which to allow execution C(0-3) or C(0,1)
  cpu_shares:
    description:
      - CPU shares (relative weight).
  detach:
    description:
      - Enable detached mode to leave the container running in background.
        If disabled, the task will reflect the status of the container run (failed if the command failed).
    type: bool
    default: true
  devices:
    description:
      - "List of host device bindings to add to the container. Each binding is a mapping expressed
        in the format: <path_on_host>:<path_in_container>:<cgroup_permissions>"
  dns_opts:
    description:
      - list of DNS options
  dns_servers:
    description:
      - List of custom DNS servers.
  dns_search_domains:
    description:
      - List of custom DNS search domains.
  domainname:
    description:
      - Container domainname.
    version_added: "2.5"
  env:
    description:
      - Dictionary of key,value pairs.
  env_file:
    version_added: "2.2"
    description:
      - Path to a file, present on the target, containing environment variables I(FOO=BAR).
      - If variable also present in C(env), then C(env) value will override.
  entrypoint:
    description:
      - Command that overwrites the default ENTRYPOINT of the image.
  etc_hosts:
    description:
      - Dict of host-to-IP mappings, where each host name is a key in the dictionary.
        Each host name will be added to the container's /etc/hosts file.
  exposed_ports:
    description:
      - List of additional container ports which informs Docker that the container
        listens on the specified network ports at runtime.
        If the port is already exposed using EXPOSE in a Dockerfile, it does not
        need to be exposed again.
    aliases:
      - exposed
      - expose
  force_kill:
    description:
      - Use the kill command when stopping a running container.
    type: bool
    default: 'no'
    aliases:
      - forcekill
  groups:
    description:
      - List of additional group names and/or IDs that the container process will run as.
  hostname:
    description:
      - Container hostname.
  ignore_image:
    description:
      - When C(state) is I(present) or I(started) the module compares the configuration of an existing
        container to requested configuration. The evaluation includes the image version. If
        the image version in the registry does not match the container, the container will be
        recreated. Stop this behavior by setting C(ignore_image) to I(True).
    type: bool
    default: 'no'
    version_added: "2.2"
  image:
    description:
      - Repository path and tag used to create the container. If an image is not found or pull is true, the image
        will be pulled from the registry. If no tag is included, 'latest' will be used.
  init:
    description:
      - Run an init inside the container that forwards signals and reaps processes.
        This option requires Docker API 1.25+.
    type: bool
    default: 'no'
    version_added: "2.6"
  interactive:
    description:
      - Keep stdin open after a container is launched, even if not attached.
    type: bool
    default: 'no'
  ipc_mode:
    description:
      - Set the IPC mode for the container. Can be one of 'container:<name|id>' to reuse another
        container's IPC namespace or 'host' to use the host's IPC namespace within the container.
  keep_volumes:
    description:
      - Retain volumes associated with a removed container.
    type: bool
    default: 'yes'
  kill_signal:
    description:
      - Override default signal used to kill a running container.
  kernel_memory:
    description:
      - "Kernel memory limit (format: C(<number>[<unit>])). Number is a positive integer.
        Unit can be C(B) (byte), C(K) (kibibyte, 1024B), C(M) (mebibyte), C(G) (gibibyte),
        C(T) (tebibyte), or C(P) (pebibyte). Minimum is C(4M)."
      - Omitting the unit defaults to bytes.
    default: 0
  labels:
     description:
       - Dictionary of key value pairs.
  links:
    description:
      - List of name aliases for linked containers in the format C(container_name:alias).
      - Setting this will force container to be restarted.
  log_driver:
    description:
      - Specify the logging driver. Docker uses json-file by default.
    choices:
      - none
      - json-file
      - syslog
      - journald
      - gelf
      - fluentd
      - awslogs
      - splunk
  log_options:
    description:
      - Dictionary of options specific to the chosen log_driver. See https://docs.docker.com/engine/admin/logging/overview/
        for details.
    aliases:
      - log_opt
  mac_address:
    description:
      - Container MAC address (e.g. 92:d0:c6:0a:29:33)
  memory:
    description:
      - "Memory limit (format: C(<number>[<unit>])). Number is a positive integer.
        Unit can be C(B) (byte), C(K) (kibibyte, 1024B), C(M) (mebibyte), C(G) (gibibyte),
        C(T) (tebibyte), or C(P) (pebibyte)."
      - Omitting the unit defaults to bytes.
    default: '0'
  memory_reservation:
    description:
      - "Memory soft limit (format: C(<number>[<unit>])). Number is a positive integer.
        Unit can be C(B) (byte), C(K) (kibibyte, 1024B), C(M) (mebibyte), C(G) (gibibyte),
        C(T) (tebibyte), or C(P) (pebibyte)."
      - Omitting the unit defaults to bytes.
    default: 0
  memory_swap:
    description:
      - "Total memory limit (memory + swap, format: C(<number>[<unit>])).
        Number is a positive integer. Unit can be C(B) (byte), C(K) (kibibyte, 1024B),
        C(M) (mebibyte), C(G) (gibibyte), C(T) (tebibyte), or C(P) (pebibyte)."
      - Omitting the unit defaults to bytes.
    default: 0
  memory_swappiness:
    description:
        - Tune a container's memory swappiness behavior. Accepts an integer between 0 and 100.
    default: 0
  name:
    description:
      - Assign a name to a new container or match an existing container.
      - When identifying an existing container name may be a name or a long or short container ID.
    required: true
  network_mode:
    description:
      - Connect the container to a network. Choices are "bridge", "host", "none" or "container:<name|id>"
  userns_mode:
     description:
       - User namespace to use
     version_added: "2.5"
  networks:
     description:
       - List of networks the container belongs to.
       - Each network is a dict with keys C(name), C(ipv4_address), C(ipv6_address), C(links), C(aliases).
       - For each network C(name) is required, all other keys are optional.
       - If included, C(links) or C(aliases) are lists.
       - For examples of the data structure and usage see EXAMPLES below.
       - To remove a container from one or more networks, use the C(purge_networks) option.
     version_added: "2.2"
  oom_killer:
    description:
      - Whether or not to disable OOM Killer for the container.
    type: bool
    default: 'no'
  oom_score_adj:
    description:
      - An integer value containing the score given to the container in order to tune OOM killer preferences.
    default: 0
    version_added: "2.2"
  output_logs:
    description:
      - If set to true, output of the container command will be printed (only effective when log_driver is set to json-file or journald.
    type: bool
    default: 'no'
    version_added: "2.7"
  paused:
    description:
      - Use with the started state to pause running processes inside the container.
    type: bool
    default: 'no'
  pid_mode:
    description:
      - Set the PID namespace mode for the container. Currently only supports 'host'.
  privileged:
    description:
      - Give extended privileges to the container.
    type: bool
    default: 'no'
  published_ports:
    description:
      - List of ports to publish from the container to the host.
      - "Use docker CLI syntax: C(8000), C(9000:8000), or C(0.0.0.0:9000:8000), where 8000 is a
        container port, 9000 is a host port, and 0.0.0.0 is a host interface."
      - Container ports must be exposed either in the Dockerfile or via the C(expose) option.
      - A value of all will publish all exposed container ports to random host ports, ignoring
        any other mappings.
      - If C(networks) parameter is provided, will inspect each network to see if there exists
        a bridge network with optional parameter com.docker.network.bridge.host_binding_ipv4.
        If such a network is found, then published ports where no host IP address is specified
        will be bound to the host IP pointed to by com.docker.network.bridge.host_binding_ipv4.
        Note that the first bridge network with a com.docker.network.bridge.host_binding_ipv4
        value encountered in the list of C(networks) is the one that will be used.
    aliases:
      - ports
  pull:
    description:
       - If true, always pull the latest version of an image. Otherwise, will only pull an image when missing.
    type: bool
    default: 'no'
  purge_networks:
    description:
       - Remove the container from ALL networks not included in C(networks) parameter.
       - Any default networks such as I(bridge), if not found in C(networks), will be removed as well.
    type: bool
    default: 'no'
    version_added: "2.2"
  read_only:
    description:
      - Mount the container's root file system as read-only.
    type: bool
    default: 'no'
  recreate:
    description:
      - Use with present and started states to force the re-creation of an existing container.
    type: bool
    default: 'no'
  restart:
    description:
      - Use with started state to force a matching container to be stopped and restarted.
    type: bool
    default: 'no'
  restart_policy:
    description:
      - Container restart policy. Place quotes around I(no) option.
    choices:
      - 'no'
      - 'on-failure'
      - 'always'
      - 'unless-stopped'
  restart_retries:
    description:
       - Use with restart policy to control maximum number of restart attempts.
    default: 0
  shm_size:
    description:
      - "Size of C(/dev/shm) (format: C(<number>[<unit>])). Number is positive integer.
        Unit can be C(B) (byte), C(K) (kibibyte, 1024B), C(M) (mebibyte), C(G) (gibibyte),
        C(T) (tebibyte), or C(P) (pebibyte)."
      - Omitting the unit defaults to bytes. If you omit the size entirely, the system uses C(64M).
  security_opts:
    description:
      - List of security options in the form of C("label:user:User")
  state:
    description:
      - 'I(absent) - A container matching the specified name will be stopped and removed. Use force_kill to kill the container
         rather than stopping it. Use keep_volumes to retain volumes associated with the removed container.'
      - 'I(present) - Asserts the existence of a container matching the name and any provided configuration parameters. If no
        container matches the name, a container will be created. If a container matches the name but the provided configuration
        does not match, the container will be updated, if it can be. If it cannot be updated, it will be removed and re-created
        with the requested config. Image version will be taken into account when comparing configuration. To ignore image
        version use the ignore_image option. Use the recreate option to force the re-creation of the matching container. Use
        force_kill to kill the container rather than stopping it. Use keep_volumes to retain volumes associated with a removed
        container.'
      - 'I(started) - Asserts there is a running container matching the name and any provided configuration. If no container
        matches the name, a container will be created and started. If a container matching the name is found but the
        configuration does not match, the container will be updated, if it can be. If it cannot be updated, it will be removed
        and a new container will be created with the requested configuration and started. Image version will be taken into
        account when comparing configuration. To ignore image version use the ignore_image option. Use recreate to always
        re-create a matching container, even if it is running. Use restart to force a matching container to be stopped and
        restarted. Use force_kill to kill a container rather than stopping it. Use keep_volumes to retain volumes associated
        with a removed container.'
      - 'I(stopped) - Asserts that the container is first I(present), and then if the container is running moves it to a stopped
        state. Use force_kill to kill a container rather than stopping it.'
    default: started
    choices:
      - absent
      - present
      - stopped
      - started
  stop_signal:
    description:
      - Override default signal used to stop the container.
  stop_timeout:
    description:
      - Number of seconds to wait for the container to stop before sending SIGKILL.
  trust_image_content:
    description:
      - If C(yes), skip image verification.
    type: bool
    default: 'no'
  tmpfs:
    description:
      - Mount a tmpfs directory
    version_added: 2.4
  tty:
    description:
      - Allocate a pseudo-TTY.
    type: bool
    default: 'no'
  ulimits:
    description:
      - "List of ulimit options. A ulimit is specified as C(nofile:262144:262144)"
  sysctls:
    description:
      - Dictionary of key,value pairs.
    version_added: 2.4
  user:
    description:
      - Sets the username or UID used and optionally the groupname or GID for the specified command.
      - "Can be [ user | user:group | uid | uid:gid | user:gid | uid:group ]"
  uts:
    description:
      - Set the UTS namespace mode for the container.
  volumes:
    description:
      - List of volumes to mount within the container.
      - "Use docker CLI-style syntax: C(/host:/container[:mode])"
      - You can specify a read mode for the mount with either C(ro) or C(rw).
      - SELinux hosts can additionally use C(z) or C(Z) to use a shared or
        private label for the volume.
  volume_driver:
    description:
      - The container volume driver.
  volumes_from:
    description:
      - List of container names or Ids to get volumes from.
  working_dir:
    description:
      - Path to the working directory.
    version_added: "2.4"
extends_documentation_fragment:
    - docker

author:
    - "Cove Schneider (@cove)"
    - "Joshua Conner (@joshuaconner)"
    - "Pavel Antonov (@softzilla)"
    - "Thomas Steinbach (@ThomasSteinbach)"
    - "Philippe Jandot (@zfil)"
    - "Daan Oosterveld (@dusdanig)"
    - "Chris Houseknecht (@chouseknecht)"
    - "Kassian Sun (@kassiansun)"

requirements:
    - "python >= 2.6"
    - "docker-py >= 1.7.0"
    - "Please note that the L(docker-py,https://pypi.org/project/docker-py/) Python
       module has been superseded by L(docker,https://pypi.org/project/docker/)
       (see L(here,https://github.com/docker/docker-py/issues/1310) for details).
       For Python 2.6, C(docker-py) must be used. Otherwise, it is recommended to
       install the C(docker) Python module. Note that both modules should I(not)
       be installed at the same time."
    - "Docker API >= 1.20"
'''

EXAMPLES = '''
- name: Create a data container
  docker_container:
    name: mydata
    image: busybox
    volumes:
      - /data

- name: Re-create a redis container
  docker_container:
    name: myredis
    image: redis
    command: redis-server --appendonly yes
    state: present
    recreate: yes
    exposed_ports:
      - 6379
    volumes_from:
      - mydata

- name: Restart a container
  docker_container:
    name: myapplication
    image: someuser/appimage
    state: started
    restart: yes
    links:
     - "myredis:aliasedredis"
    devices:
     - "/dev/sda:/dev/xvda:rwm"
    ports:
     - "8080:9000"
     - "127.0.0.1:8081:9001/udp"
    env:
        SECRET_KEY: ssssh

- name: Container present
  docker_container:
    name: mycontainer
    state: present
    image: ubuntu:14.04
    command: sleep infinity

- name: Stop a container
  docker_container:
    name: mycontainer
    state: stopped

- name: Start 4 load-balanced containers
  docker_container:
    name: "container{{ item }}"
    recreate: yes
    image: someuser/anotherappimage
    command: sleep 1d
  with_sequence: count=4

- name: remove container
  docker_container:
    name: ohno
    state: absent

- name: Syslogging output
  docker_container:
    name: myservice
    image: busybox
    log_driver: syslog
    log_options:
      syslog-address: tcp://my-syslog-server:514
      syslog-facility: daemon
      # NOTE: in Docker 1.13+ the "syslog-tag" option was renamed to "tag" for
      # older docker installs, use "syslog-tag" instead
      tag: myservice

- name: Create db container and connect to network
  docker_container:
    name: db_test
    image: "postgres:latest"
    networks:
      - name: "{{ docker_network_name }}"

- name: Start container, connect to network and link
  docker_container:
    name: sleeper
    image: ubuntu:14.04
    networks:
      - name: TestingNet
        ipv4_address: "172.1.1.100"
        aliases:
          - sleepyzz
        links:
          - db_test:db
      - name: TestingNet2

- name: Start a container with a command
  docker_container:
    name: sleepy
    image: ubuntu:14.04
    command: ["sleep", "infinity"]

- name: Add container to networks
  docker_container:
    name: sleepy
    networks:
      - name: TestingNet
        ipv4_address: 172.1.1.18
        links:
          - sleeper
      - name: TestingNet2
        ipv4_address: 172.1.10.20

- name: Update network with aliases
  docker_container:
    name: sleepy
    networks:
      - name: TestingNet
        aliases:
          - sleepyz
          - zzzz

- name: Remove container from one network
  docker_container:
    name: sleepy
    networks:
      - name: TestingNet2
    purge_networks: yes

- name: Remove container from all networks
  docker_container:
    name: sleepy
    purge_networks: yes

<<<<<<< HEAD
- name: Star a container and use an env file
  docker_container:
    name: agent
    image: jenkinsci/ssh-slave
    env_file: '/var/tmp/jenkins/agent.env'

=======
- name: Create a container with limited capabilities
  docker_container:
    name: sleepy
    image: ubuntu:16.04
    command: sleep infinity
    capabilities:
      - sys_time
    cap_drop:
      - all
>>>>>>> 1682ce52
'''

RETURN = '''
docker_container:
    description:
      - Before 2.3 this was 'ansible_docker_container' but was renamed due to conflicts with the connection plugin.
      - Facts representing the current state of the container. Matches the docker inspection output.
      - Note that facts are not part of registered vars but accessible directly.
      - Empty if C(state) is I(absent)
      - If detached is I(False), will include Output attribute containing any output from container run.
    returned: always
    type: dict
    sample: '{
        "AppArmorProfile": "",
        "Args": [],
        "Config": {
            "AttachStderr": false,
            "AttachStdin": false,
            "AttachStdout": false,
            "Cmd": [
                "/usr/bin/supervisord"
            ],
            "Domainname": "",
            "Entrypoint": null,
            "Env": [
                "PATH=/usr/local/sbin:/usr/local/bin:/usr/sbin:/usr/bin:/sbin:/bin"
            ],
            "ExposedPorts": {
                "443/tcp": {},
                "80/tcp": {}
            },
            "Hostname": "8e47bf643eb9",
            "Image": "lnmp_nginx:v1",
            "Labels": {},
            "OnBuild": null,
            "OpenStdin": false,
            "StdinOnce": false,
            "Tty": false,
            "User": "",
            "Volumes": {
                "/tmp/lnmp/nginx-sites/logs/": {}
            },
            ...
    }'
'''

import os
import re
import shlex
from distutils.version import LooseVersion

from ansible.module_utils.basic import human_to_bytes
from ansible.module_utils.docker_common import HAS_DOCKER_PY_2, HAS_DOCKER_PY_3, AnsibleDockerClient, DockerBaseClass
from ansible.module_utils.six import string_types

try:
    from docker import utils
    if HAS_DOCKER_PY_2 or HAS_DOCKER_PY_3:
        from docker.types import Ulimit, LogConfig
    else:
        from docker.utils.types import Ulimit, LogConfig
    from ansible.module_utils.docker_common import docker_version
except:
    # missing docker-py handled in ansible.module_utils.docker
    pass


REQUIRES_CONVERSION_TO_BYTES = [
    'kernel_memory',
    'memory',
    'memory_reservation',
    'memory_swap',
    'shm_size'
]

VOLUME_PERMISSIONS = ('rw', 'ro', 'z', 'Z')


class TaskParameters(DockerBaseClass):
    '''
    Access and parse module parameters
    '''

    def __init__(self, client):
        super(TaskParameters, self).__init__()
        self.client = client

        self.auto_remove = None
        self.blkio_weight = None
        self.capabilities = None
        self.cap_drop = None
        self.cleanup = None
        self.command = None
        self.cpu_period = None
        self.cpu_quota = None
        self.cpuset_cpus = None
        self.cpuset_mems = None
        self.cpu_shares = None
        self.detach = None
        self.debug = None
        self.devices = None
        self.dns_servers = None
        self.dns_opts = None
        self.dns_search_domains = None
        self.domainname = None
        self.env = None
        self.env_file = None
        self.entrypoint = None
        self.etc_hosts = None
        self.exposed_ports = None
        self.force_kill = None
        self.groups = None
        self.hostname = None
        self.ignore_image = None
        self.image = None
        self.init = None
        self.interactive = None
        self.ipc_mode = None
        self.keep_volumes = None
        self.kernel_memory = None
        self.kill_signal = None
        self.labels = None
        self.links = None
        self.log_driver = None
        self.output_logs = None
        self.log_options = None
        self.mac_address = None
        self.memory = None
        self.memory_reservation = None
        self.memory_swap = None
        self.memory_swappiness = None
        self.name = None
        self.network_mode = None
        self.userns_mode = None
        self.networks = None
        self.oom_killer = None
        self.oom_score_adj = None
        self.paused = None
        self.pid_mode = None
        self.privileged = None
        self.purge_networks = None
        self.pull = None
        self.read_only = None
        self.recreate = None
        self.restart = None
        self.restart_retries = None
        self.restart_policy = None
        self.shm_size = None
        self.security_opts = None
        self.state = None
        self.stop_signal = None
        self.stop_timeout = None
        self.tmpfs = None
        self.trust_image_content = None
        self.tty = None
        self.user = None
        self.uts = None
        self.volumes = None
        self.volume_binds = dict()
        self.volumes_from = None
        self.volume_driver = None
        self.working_dir = None

        for key, value in client.module.params.items():
            setattr(self, key, value)

        for param_name in REQUIRES_CONVERSION_TO_BYTES:
            if client.module.params.get(param_name):
                try:
                    setattr(self, param_name, human_to_bytes(client.module.params.get(param_name)))
                except ValueError as exc:
                    self.fail("Failed to convert %s to bytes: %s" % (param_name, exc))

        self.publish_all_ports = False
        self.published_ports = self._parse_publish_ports()
        if self.published_ports in ('all', 'ALL'):
            self.publish_all_ports = True
            self.published_ports = None

        self.ports = self._parse_exposed_ports(self.published_ports)
        self.log("expose ports:")
        self.log(self.ports, pretty_print=True)

        self.links = self._parse_links(self.links)

        if self.volumes:
            self.volumes = self._expand_host_paths()

        self.tmpfs = self._parse_tmpfs()
        self.env = self._get_environment()
        self.ulimits = self._parse_ulimits()
        self.sysctls = self._parse_sysctls()
        self.log_config = self._parse_log_config()
        self.exp_links = None
        self.volume_binds = self._get_volume_binds(self.volumes)

        self.log("volumes:")
        self.log(self.volumes, pretty_print=True)
        self.log("volume binds:")
        self.log(self.volume_binds, pretty_print=True)

        if self.networks:
            for network in self.networks:
                if not network.get('name'):
                    self.fail("Parameter error: network must have a name attribute.")
                network['id'] = self._get_network_id(network['name'])
                if not network['id']:
                    self.fail("Parameter error: network named %s could not be found. Does it exist?" % network['name'])
                if network.get('links'):
                    network['links'] = self._parse_links(network['links'])

        if self.mac_address:
            # Ensure the MAC address uses colons instead of hyphens for later comparison
            self.mac_address = self.mac_address.replace('-', ':')

        if self.entrypoint:
            # convert from list to str.
            self.entrypoint = ' '.join([str(x) for x in self.entrypoint])

        if self.command:
            # convert from list to str
            if isinstance(self.command, list):
                self.command = ' '.join([str(x) for x in self.command])

    def fail(self, msg):
        self.client.module.fail_json(msg=msg)

    @property
    def update_parameters(self):
        '''
        Returns parameters used to update a container
        '''

        update_parameters = dict(
            blkio_weight='blkio_weight',
            cpu_period='cpu_period',
            cpu_quota='cpu_quota',
            cpu_shares='cpu_shares',
            cpuset_cpus='cpuset_cpus',
            mem_limit='memory',
            mem_reservation='memory_reservation',
            memswap_limit='memory_swap',
            kernel_memory='kernel_memory',
        )
        result = dict()
        for key, value in update_parameters.items():
            if getattr(self, value, None) is not None:
                result[key] = getattr(self, value)
        return result

    @property
    def create_parameters(self):
        '''
        Returns parameters used to create a container
        '''
        create_params = dict(
            command='command',
            domainname='domainname',
            hostname='hostname',
            user='user',
            detach='detach',
            stdin_open='interactive',
            tty='tty',
            ports='ports',
            environment='env',
            name='name',
            entrypoint='entrypoint',
            mac_address='mac_address',
            labels='labels',
            stop_signal='stop_signal',
            working_dir='working_dir',
        )

        if not HAS_DOCKER_PY_3:
            create_params['cpu_shares'] = 'cpu_shares'
            create_params['volume_driver'] = 'volume_driver'

        result = dict(
            host_config=self._host_config(),
            volumes=self._get_mounts(),
        )

        for key, value in create_params.items():
            if getattr(self, value, None) is not None:
                result[key] = getattr(self, value)
        return result

    def _expand_host_paths(self):
        new_vols = []
        for vol in self.volumes:
            if ':' in vol:
                if len(vol.split(':')) == 3:
                    host, container, mode = vol.split(':')
                    if re.match(r'[.~]', host):
                        host = os.path.abspath(os.path.expanduser(host))
                    new_vols.append("%s:%s:%s" % (host, container, mode))
                    continue
                elif len(vol.split(':')) == 2:
                    parts = vol.split(':')
                    if parts[1] not in VOLUME_PERMISSIONS and re.match(r'[.~]', parts[0]):
                        host = os.path.abspath(os.path.expanduser(parts[0]))
                        new_vols.append("%s:%s:rw" % (host, parts[1]))
                        continue
            new_vols.append(vol)
        return new_vols

    def _get_mounts(self):
        '''
        Return a list of container mounts.
        :return:
        '''
        result = []
        if self.volumes:
            for vol in self.volumes:
                if ':' in vol:
                    if len(vol.split(':')) == 3:
                        host, container, _ = vol.split(':')
                        result.append(container)
                        continue
                    if len(vol.split(':')) == 2:
                        parts = vol.split(':')
                        if parts[1] not in VOLUME_PERMISSIONS:
                            result.append(parts[1])
                            continue
                result.append(vol)
        self.log("mounts:")
        self.log(result, pretty_print=True)
        return result

    def _host_config(self):
        '''
        Returns parameters used to create a HostConfig object
        '''

        host_config_params = dict(
            port_bindings='published_ports',
            publish_all_ports='publish_all_ports',
            links='links',
            privileged='privileged',
            dns='dns_servers',
            dns_search='dns_search_domains',
            binds='volume_binds',
            volumes_from='volumes_from',
            network_mode='network_mode',
            userns_mode='userns_mode',
            cap_add='capabilities',
            cap_drop='cap_drop',
            extra_hosts='etc_hosts',
            read_only='read_only',
            ipc_mode='ipc_mode',
            security_opt='security_opts',
            ulimits='ulimits',
            sysctls='sysctls',
            log_config='log_config',
            mem_limit='memory',
            memswap_limit='memory_swap',
            mem_swappiness='memory_swappiness',
            oom_score_adj='oom_score_adj',
            oom_kill_disable='oom_killer',
            shm_size='shm_size',
            group_add='groups',
            devices='devices',
            pid_mode='pid_mode',
            tmpfs='tmpfs',
        )

        if self.client.HAS_AUTO_REMOVE_OPT:
            # auto_remove is only supported in docker>=2
            host_config_params['auto_remove'] = 'auto_remove'

        if HAS_DOCKER_PY_3:
            # cpu_shares and volume_driver moved to create_host_config in > 3
            host_config_params['cpu_shares'] = 'cpu_shares'
            host_config_params['volume_driver'] = 'volume_driver'

        if self.client.HAS_INIT_OPT:
            host_config_params['init'] = 'init'

        params = dict()
        for key, value in host_config_params.items():
            if getattr(self, value, None) is not None:
                params[key] = getattr(self, value)

        if self.restart_policy:
            params['restart_policy'] = dict(Name=self.restart_policy,
                                            MaximumRetryCount=self.restart_retries)

        return self.client.create_host_config(**params)

    @property
    def default_host_ip(self):
        ip = '0.0.0.0'
        if not self.networks:
            return ip
        for net in self.networks:
            if net.get('name'):
                network = self.client.inspect_network(net['name'])
                if network.get('Driver') == 'bridge' and \
                   network.get('Options', {}).get('com.docker.network.bridge.host_binding_ipv4'):
                    ip = network['Options']['com.docker.network.bridge.host_binding_ipv4']
                    break
        return ip

    def _parse_publish_ports(self):
        '''
        Parse ports from docker CLI syntax
        '''
        if self.published_ports is None:
            return None

        if 'all' in self.published_ports:
            return 'all'

        default_ip = self.default_host_ip

        binds = {}
        for port in self.published_ports:
            parts = str(port).split(':')
            container_port = parts[-1]
            if '/' not in container_port:
                container_port = int(parts[-1])

            p_len = len(parts)
            if p_len == 1:
                bind = (default_ip,)
            elif p_len == 2:
                bind = (default_ip, int(parts[0]))
            elif p_len == 3:
                bind = (parts[0], int(parts[1])) if parts[1] else (parts[0],)

            if container_port in binds:
                old_bind = binds[container_port]
                if isinstance(old_bind, list):
                    old_bind.append(bind)
                else:
                    binds[container_port] = [binds[container_port], bind]
            else:
                binds[container_port] = bind
        return binds

    @staticmethod
    def _get_volume_binds(volumes):
        '''
        Extract host bindings, if any, from list of volume mapping strings.

        :return: dictionary of bind mappings
        '''
        result = dict()
        if volumes:
            for vol in volumes:
                host = None
                if ':' in vol:
                    if len(vol.split(':')) == 3:
                        host, container, mode = vol.split(':')
                    if len(vol.split(':')) == 2:
                        parts = vol.split(':')
                        if parts[1] not in VOLUME_PERMISSIONS:
                            host, container, mode = (vol.split(':') + ['rw'])
                if host is not None:
                    result[host] = dict(
                        bind=container,
                        mode=mode
                    )
        return result

    def _parse_exposed_ports(self, published_ports):
        '''
        Parse exposed ports from docker CLI-style ports syntax.
        '''
        exposed = []
        if self.exposed_ports:
            for port in self.exposed_ports:
                port = str(port).strip()
                protocol = 'tcp'
                match = re.search(r'(/.+$)', port)
                if match:
                    protocol = match.group(1).replace('/', '')
                    port = re.sub(r'/.+$', '', port)
                exposed.append((port, protocol))
        if published_ports:
            # Any published port should also be exposed
            for publish_port in published_ports:
                match = False
                if isinstance(publish_port, string_types) and '/' in publish_port:
                    port, protocol = publish_port.split('/')
                    port = int(port)
                else:
                    protocol = 'tcp'
                    port = int(publish_port)
                for exposed_port in exposed:
                    if exposed_port[1] != protocol:
                        continue
                    if isinstance(exposed_port[0], string_types) and '-' in exposed_port[0]:
                        start_port, end_port = exposed_port[0].split('-')
                        if int(start_port) <= port <= int(end_port):
                            match = True
                    elif exposed_port[0] == port:
                        match = True
                if not match:
                    exposed.append((port, protocol))
        return exposed

    @staticmethod
    def _parse_links(links):
        '''
        Turn links into a dictionary
        '''
        if links is None:
            return None

        result = []
        for link in links:
            parsed_link = link.split(':', 1)
            if len(parsed_link) == 2:
                result.append((parsed_link[0], parsed_link[1]))
            else:
                result.append((parsed_link[0], parsed_link[0]))
        return result

    def _parse_ulimits(self):
        '''
        Turn ulimits into an array of Ulimit objects
        '''
        if self.ulimits is None:
            return None

        results = []
        for limit in self.ulimits:
            limits = dict()
            pieces = limit.split(':')
            if len(pieces) >= 2:
                limits['name'] = pieces[0]
                limits['soft'] = int(pieces[1])
                limits['hard'] = int(pieces[1])
            if len(pieces) == 3:
                limits['hard'] = int(pieces[2])
            try:
                results.append(Ulimit(**limits))
            except ValueError as exc:
                self.fail("Error parsing ulimits value %s - %s" % (limit, exc))
        return results

    def _parse_sysctls(self):
        '''
        Turn sysctls into an hash of Sysctl objects
        '''
        return self.sysctls

    def _parse_log_config(self):
        '''
        Create a LogConfig object
        '''
        if self.log_driver is None:
            return None

        options = dict(
            Type=self.log_driver,
            Config=dict()
        )

        if self.log_options is not None:
            options['Config'] = self.log_options

        try:
            return LogConfig(**options)
        except ValueError as exc:
            self.fail('Error parsing logging options - %s' % (exc))

    def _parse_tmpfs(self):
        '''
        Turn tmpfs into a hash of Tmpfs objects
        '''
        result = dict()
        if self.tmpfs is None:
            return result

        for tmpfs_spec in self.tmpfs:
            split_spec = tmpfs_spec.split(":", 1)
            if len(split_spec) > 1:
                result[split_spec[0]] = split_spec[1]
            else:
                result[split_spec[0]] = ""
        return result

    def _get_environment(self):
        """
        If environment file is combined with explicit environment variables, the explicit environment variables
        take precedence.
        """
        final_env = {}
        if self.env_file:
            parsed_env_file = utils.parse_env_file(self.env_file)
            for name, value in parsed_env_file.items():
                final_env[name] = str(value)
        if self.env:
            for name, value in self.env.items():
                final_env[name] = str(value)
        return final_env

    def _get_network_id(self, network_name):
        network_id = None
        try:
            for network in self.client.networks(names=[network_name]):
                if network['Name'] == network_name:
                    network_id = network['Id']
                    break
        except Exception as exc:
            self.fail("Error getting network id for %s - %s" % (network_name, str(exc)))
        return network_id


class Container(DockerBaseClass):

    def __init__(self, container, parameters):
        super(Container, self).__init__()
        self.raw = container
        self.Id = None
        self.container = container
        if container:
            self.Id = container['Id']
            self.Image = container['Image']
        self.log(self.container, pretty_print=True)
        self.parameters = parameters
        self.parameters.expected_links = None
        self.parameters.expected_ports = None
        self.parameters.expected_exposed = None
        self.parameters.expected_volumes = None
        self.parameters.expected_ulimits = None
        self.parameters.expected_sysctls = None
        self.parameters.expected_etc_hosts = None
        self.parameters.expected_env = None

    def fail(self, msg):
        self.parameters.client.module.fail_json(msg=msg)

    @property
    def exists(self):
        return True if self.container else False

    @property
    def running(self):
        if self.container and self.container.get('State'):
            if self.container['State'].get('Running') and not self.container['State'].get('Ghost', False):
                return True
        return False

    def has_different_configuration(self, image):
        '''
        Diff parameters vs existing container config. Returns tuple: (True | False, List of differences)
        '''
        self.log('Starting has_different_configuration')
        self.parameters.expected_entrypoint = self._get_expected_entrypoint()
        self.parameters.expected_links = self._get_expected_links()
        self.parameters.expected_ports = self._get_expected_ports()
        self.parameters.expected_exposed = self._get_expected_exposed(image)
        self.parameters.expected_volumes = self._get_expected_volumes(image)
        self.parameters.expected_binds = self._get_expected_binds(image)
        self.parameters.expected_ulimits = self._get_expected_ulimits(self.parameters.ulimits)
        self.parameters.expected_sysctls = self._get_expected_sysctls(self.parameters.sysctls)
        self.parameters.expected_etc_hosts = self._convert_simple_dict_to_list('etc_hosts')
        self.parameters.expected_env = self._get_expected_env(image)
        self.parameters.expected_cmd = self._get_expected_cmd()
        self.parameters.expected_devices = self._get_expected_devices()

        if not self.container.get('HostConfig'):
            self.fail("has_config_diff: Error parsing container properties. HostConfig missing.")
        if not self.container.get('Config'):
            self.fail("has_config_diff: Error parsing container properties. Config missing.")
        if not self.container.get('NetworkSettings'):
            self.fail("has_config_diff: Error parsing container properties. NetworkSettings missing.")

        host_config = self.container['HostConfig']
        log_config = host_config.get('LogConfig', dict())
        restart_policy = host_config.get('RestartPolicy', dict())
        config = self.container['Config']
        network = self.container['NetworkSettings']

        # The previous version of the docker module ignored the detach state by
        # assuming if the container was running, it must have been detached.
        detach = not (config.get('AttachStderr') and config.get('AttachStdout'))

        # "ExposedPorts": null returns None type & causes AttributeError - PR #5517
        if config.get('ExposedPorts') is not None:
            expected_exposed = [self._normalize_port(p) for p in config.get('ExposedPorts', dict()).keys()]
        else:
            expected_exposed = []

        # Map parameters to container inspect results
        config_mapping = dict(
            auto_remove=host_config.get('AutoRemove'),
            expected_cmd=config.get('Cmd'),
            domainname=config.get('Domainname'),
            hostname=config.get('Hostname'),
            user=config.get('User'),
            detach=detach,
            interactive=config.get('OpenStdin'),
            capabilities=host_config.get('CapAdd'),
            expected_devices=host_config.get('Devices'),
            dns_servers=host_config.get('Dns'),
            dns_opts=host_config.get('DnsOptions'),
            dns_search_domains=host_config.get('DnsSearch'),
            expected_env=(config.get('Env') or []),
            expected_entrypoint=config.get('Entrypoint'),
            expected_etc_hosts=host_config['ExtraHosts'],
            expected_exposed=expected_exposed,
            groups=host_config.get('GroupAdd'),
            ipc_mode=host_config.get("IpcMode"),
            labels=config.get('Labels'),
            expected_links=host_config.get('Links'),
            log_driver=log_config.get('Type'),
            log_options=log_config.get('Config'),
            mac_address=network.get('MacAddress'),
            memory_swappiness=host_config.get('MemorySwappiness'),
            network_mode=host_config.get('NetworkMode'),
            userns_mode=host_config.get('UsernsMode'),
            oom_killer=host_config.get('OomKillDisable'),
            oom_score_adj=host_config.get('OomScoreAdj'),
            pid_mode=host_config.get('PidMode'),
            privileged=host_config.get('Privileged'),
            expected_ports=host_config.get('PortBindings'),
            read_only=host_config.get('ReadonlyRootfs'),
            restart_policy=restart_policy.get('Name'),
            restart_retries=restart_policy.get('MaximumRetryCount'),
            # Cannot test shm_size, as shm_size is not included in container inspection results.
            # shm_size=host_config.get('ShmSize'),
            security_opts=host_config.get("SecurityOpt"),
            stop_signal=config.get("StopSignal"),
            tmpfs=host_config.get('Tmpfs'),
            tty=config.get('Tty'),
            expected_ulimits=host_config.get('Ulimits'),
            expected_sysctls=host_config.get('Sysctls'),
            uts=host_config.get('UTSMode'),
            expected_volumes=config.get('Volumes'),
            expected_binds=host_config.get('Binds'),
            volumes_from=host_config.get('VolumesFrom'),
            volume_driver=host_config.get('VolumeDriver'),
            working_dir=config.get('WorkingDir')
        )

        differences = []
        for key, value in config_mapping.items():
            self.log('check differences %s %s vs %s' % (key, getattr(self.parameters, key), str(value)))
            if getattr(self.parameters, key, None) is not None:
                if isinstance(getattr(self.parameters, key), list) and isinstance(value, list):
                    if len(getattr(self.parameters, key)) > 0 and isinstance(getattr(self.parameters, key)[0], dict):
                        # compare list of dictionaries
                        self.log("comparing list of dict: %s" % key)
                        match = self._compare_dictionary_lists(getattr(self.parameters, key), value)
                    else:
                        # compare two lists. Is list_a in list_b?
                        self.log("comparing lists: %s" % key)
                        set_a = set(getattr(self.parameters, key))
                        set_b = set(value)
                        match = (set_b >= set_a)
                elif isinstance(getattr(self.parameters, key), list) and not len(getattr(self.parameters, key)) \
                        and value is None:
                    # an empty list and None are ==
                    continue
                elif isinstance(getattr(self.parameters, key), dict) and isinstance(value, dict):
                    # compare two dicts
                    self.log("comparing two dicts: %s" % key)
                    match = self._compare_dicts(getattr(self.parameters, key), value)

                elif isinstance(getattr(self.parameters, key), dict) and \
                        not len(list(getattr(self.parameters, key).keys())) and value is None:
                    # an empty dict and None are ==
                    continue
                else:
                    # primitive compare
                    self.log("primitive compare: %s" % key)
                    match = (getattr(self.parameters, key) == value)

                if not match:
                    # no match. record the differences
                    item = dict()
                    item[key] = dict(
                        parameter=getattr(self.parameters, key),
                        container=value
                    )
                    differences.append(item)

        has_differences = True if len(differences) > 0 else False
        return has_differences, differences

    def _compare_dictionary_lists(self, list_a, list_b):
        '''
        If all of list_a exists in list_b, return True
        '''
        if not isinstance(list_a, list) or not isinstance(list_b, list):
            return False
        matches = 0
        for dict_a in list_a:
            for dict_b in list_b:
                if self._compare_dicts(dict_a, dict_b):
                    matches += 1
                    break
        result = (matches == len(list_a))
        return result

    def _compare_dicts(self, dict_a, dict_b):
        '''
        If dict_a in dict_b, return True
        '''
        if not isinstance(dict_a, dict) or not isinstance(dict_b, dict):
            return False
        for key, value in dict_a.items():
            if isinstance(value, dict):
                match = self._compare_dicts(value, dict_b.get(key))
            elif isinstance(value, list):
                if len(value) > 0 and isinstance(value[0], dict):
                    match = self._compare_dictionary_lists(value, dict_b.get(key))
                else:
                    set_a = set(value)
                    set_b = set(dict_b.get(key))
                    match = (set_a == set_b)
            else:
                match = (value == dict_b.get(key))
            if not match:
                return False
        return True

    def has_different_resource_limits(self):
        '''
        Diff parameters and container resource limits
        '''
        if not self.container.get('HostConfig'):
            self.fail("limits_differ_from_container: Error parsing container properties. HostConfig missing.")

        host_config = self.container['HostConfig']

        config_mapping = dict(
            cpu_period=host_config.get('CpuPeriod'),
            cpu_quota=host_config.get('CpuQuota'),
            cpuset_cpus=host_config.get('CpusetCpus'),
            cpuset_mems=host_config.get('CpusetMems'),
            cpu_shares=host_config.get('CpuShares'),
            kernel_memory=host_config.get("KernelMemory"),
            memory=host_config.get('Memory'),
            memory_reservation=host_config.get('MemoryReservation'),
            memory_swap=host_config.get('MemorySwap'),
            oom_score_adj=host_config.get('OomScoreAdj'),
            oom_killer=host_config.get('OomKillDisable'),
        )

        differences = []
        for key, value in config_mapping.items():
            if getattr(self.parameters, key, None) and getattr(self.parameters, key) != value:
                # no match. record the differences
                item = dict()
                item[key] = dict(
                    parameter=getattr(self.parameters, key),
                    container=value
                )
                differences.append(item)
        different = (len(differences) > 0)
        return different, differences

    def has_network_differences(self):
        '''
        Check if the container is connected to requested networks with expected options: links, aliases, ipv4, ipv6
        '''
        different = False
        differences = []

        if not self.parameters.networks:
            return different, differences

        if not self.container.get('NetworkSettings'):
            self.fail("has_missing_networks: Error parsing container properties. NetworkSettings missing.")

        connected_networks = self.container['NetworkSettings']['Networks']
        for network in self.parameters.networks:
            if connected_networks.get(network['name'], None) is None:
                different = True
                differences.append(dict(
                    parameter=network,
                    container=None
                ))
            else:
                diff = False
                if network.get('ipv4_address') and network['ipv4_address'] != connected_networks[network['name']].get('IPAddress'):
                    diff = True
                if network.get('ipv6_address') and network['ipv6_address'] != connected_networks[network['name']].get('GlobalIPv6Address'):
                    diff = True
                if network.get('aliases') and not connected_networks[network['name']].get('Aliases'):
                    diff = True
                if network.get('aliases') and connected_networks[network['name']].get('Aliases'):
                    for alias in network.get('aliases'):
                        if alias not in connected_networks[network['name']].get('Aliases', []):
                            diff = True
                if network.get('links') and not connected_networks[network['name']].get('Links'):
                    diff = True
                if network.get('links') and connected_networks[network['name']].get('Links'):
                    expected_links = []
                    for link, alias in network['links']:
                        expected_links.append("%s:%s" % (link, alias))
                    for link in expected_links:
                        if link not in connected_networks[network['name']].get('Links', []):
                            diff = True
                if diff:
                    different = True
                    differences.append(dict(
                        parameter=network,
                        container=dict(
                            name=network['name'],
                            ipv4_address=connected_networks[network['name']].get('IPAddress'),
                            ipv6_address=connected_networks[network['name']].get('GlobalIPv6Address'),
                            aliases=connected_networks[network['name']].get('Aliases'),
                            links=connected_networks[network['name']].get('Links')
                        )
                    ))
        return different, differences

    def has_extra_networks(self):
        '''
        Check if the container is connected to non-requested networks
        '''
        extra_networks = []
        extra = False

        if not self.container.get('NetworkSettings'):
            self.fail("has_extra_networks: Error parsing container properties. NetworkSettings missing.")

        connected_networks = self.container['NetworkSettings'].get('Networks')
        if connected_networks:
            for network, network_config in connected_networks.items():
                keep = False
                if self.parameters.networks:
                    for expected_network in self.parameters.networks:
                        if expected_network['name'] == network:
                            keep = True
                if not keep:
                    extra = True
                    extra_networks.append(dict(name=network, id=network_config['NetworkID']))
        return extra, extra_networks

    def _get_expected_devices(self):
        if not self.parameters.devices:
            return None
        expected_devices = []
        for device in self.parameters.devices:
            parts = device.split(':')
            if len(parts) == 1:
                expected_devices.append(
                    dict(
                        CgroupPermissions='rwm',
                        PathInContainer=parts[0],
                        PathOnHost=parts[0]
                    ))
            elif len(parts) == 2:
                parts = device.split(':')
                expected_devices.append(
                    dict(
                        CgroupPermissions='rwm',
                        PathInContainer=parts[1],
                        PathOnHost=parts[0]
                    )
                )
            else:
                expected_devices.append(
                    dict(
                        CgroupPermissions=parts[2],
                        PathInContainer=parts[1],
                        PathOnHost=parts[0]
                    ))
        return expected_devices

    def _get_expected_entrypoint(self):
        if not self.parameters.entrypoint:
            return None
        return shlex.split(self.parameters.entrypoint)

    def _get_expected_ports(self):
        if not self.parameters.published_ports:
            return None
        expected_bound_ports = {}
        for container_port, config in self.parameters.published_ports.items():
            if isinstance(container_port, int):
                container_port = "%s/tcp" % container_port
            if len(config) == 1:
                if isinstance(config[0], int):
                    expected_bound_ports[container_port] = [{'HostIp': "0.0.0.0", 'HostPort': config[0]}]
                else:
                    expected_bound_ports[container_port] = [{'HostIp': config[0], 'HostPort': ""}]
            elif isinstance(config[0], tuple):
                expected_bound_ports[container_port] = []
                for host_ip, host_port in config:
                    expected_bound_ports[container_port].append({'HostIp': host_ip, 'HostPort': str(host_port)})
            else:
                expected_bound_ports[container_port] = [{'HostIp': config[0], 'HostPort': str(config[1])}]
        return expected_bound_ports

    def _get_expected_links(self):
        if self.parameters.links is None:
            return None
        self.log('parameter links:')
        self.log(self.parameters.links, pretty_print=True)
        exp_links = []
        for link, alias in self.parameters.links:
            exp_links.append("/%s:%s/%s" % (link, ('/' + self.parameters.name), alias))
        return exp_links

    def _get_expected_binds(self, image):
        self.log('_get_expected_binds')
        image_vols = []
        if image:
            image_vols = self._get_image_binds(image['ContainerConfig'].get('Volumes'))
        param_vols = []
        if self.parameters.volumes:
            for vol in self.parameters.volumes:
                host = None
                if ':' in vol:
                    if len(vol.split(':')) == 3:
                        host, container, mode = vol.split(':')
                    if len(vol.split(':')) == 2:
                        parts = vol.split(':')
                        if parts[1] not in VOLUME_PERMISSIONS:
                            host, container, mode = vol.split(':') + ['rw']
                if host:
                    param_vols.append("%s:%s:%s" % (host, container, mode))
        result = list(set(image_vols + param_vols))
        self.log("expected_binds:")
        self.log(result, pretty_print=True)
        return result

    def _get_image_binds(self, volumes):
        '''
        Convert array of binds to array of strings with format host_path:container_path:mode

        :param volumes: array of bind dicts
        :return: array of strings
        '''
        results = []
        if isinstance(volumes, dict):
            results += self._get_bind_from_dict(volumes)
        elif isinstance(volumes, list):
            for vol in volumes:
                results += self._get_bind_from_dict(vol)
        return results

    @staticmethod
    def _get_bind_from_dict(volume_dict):
        results = []
        if volume_dict:
            for host_path, config in volume_dict.items():
                if isinstance(config, dict) and config.get('bind'):
                    container_path = config.get('bind')
                    mode = config.get('mode', 'rw')
                    results.append("%s:%s:%s" % (host_path, container_path, mode))
        return results

    def _get_expected_volumes(self, image):
        self.log('_get_expected_volumes')
        expected_vols = dict()
        if image and image['ContainerConfig'].get('Volumes'):
            expected_vols.update(image['ContainerConfig'].get('Volumes'))

        if self.parameters.volumes:
            for vol in self.parameters.volumes:
                container = None
                if ':' in vol:
                    if len(vol.split(':')) == 3:
                        host, container, mode = vol.split(':')
                    if len(vol.split(':')) == 2:
                        parts = vol.split(':')
                        if parts[1] not in VOLUME_PERMISSIONS:
                            host, container, mode = vol.split(':') + ['rw']
                new_vol = dict()
                if container:
                    new_vol[container] = dict()
                else:
                    new_vol[vol] = dict()
                expected_vols.update(new_vol)

        if not expected_vols:
            expected_vols = None
        self.log("expected_volumes:")
        self.log(expected_vols, pretty_print=True)
        return expected_vols

    def _get_expected_env(self, image):
        self.log('_get_expected_env')
        expected_env = dict()
        if image and image['ContainerConfig'].get('Env'):
            for env_var in image['ContainerConfig']['Env']:
                parts = env_var.split('=', 1)
                expected_env[parts[0]] = parts[1]
        if self.parameters.env:
            expected_env.update(self.parameters.env)
        param_env = []
        for key, value in expected_env.items():
            param_env.append("%s=%s" % (key, value))
        return param_env

    def _get_expected_exposed(self, image):
        self.log('_get_expected_exposed')
        image_ports = []
        if image:
            image_ports = [self._normalize_port(p) for p in (image['ContainerConfig'].get('ExposedPorts') or {}).keys()]
        param_ports = []
        if self.parameters.ports:
            param_ports = [str(p[0]) + '/' + p[1] for p in self.parameters.ports]
        result = list(set(image_ports + param_ports))
        self.log(result, pretty_print=True)
        return result

    def _get_expected_ulimits(self, config_ulimits):
        self.log('_get_expected_ulimits')
        if config_ulimits is None:
            return None
        results = []
        for limit in config_ulimits:
            results.append(dict(
                Name=limit.name,
                Soft=limit.soft,
                Hard=limit.hard
            ))
        return results

    def _get_expected_sysctls(self, config_sysctls):
        self.log('_get_expected_sysctls')
        if config_sysctls is None:
            return None
        result = dict()
        for key, value in config_sysctls.items():
            result[key] = str(value)
        return result

    def _get_expected_cmd(self):
        self.log('_get_expected_cmd')
        if not self.parameters.command:
            return None
        return shlex.split(self.parameters.command)

    def _convert_simple_dict_to_list(self, param_name, join_with=':'):
        if getattr(self.parameters, param_name, None) is None:
            return None
        results = []
        for key, value in getattr(self.parameters, param_name).items():
            results.append("%s%s%s" % (key, join_with, value))
        return results

    def _normalize_port(self, port):
        if '/' not in port:
            return port + '/tcp'
        return port


class ContainerManager(DockerBaseClass):
    '''
    Perform container management tasks
    '''

    def __init__(self, client):

        super(ContainerManager, self).__init__()

        self.client = client
        self.parameters = TaskParameters(client)
        self.check_mode = self.client.check_mode
        self.results = {'changed': False, 'actions': []}
        self.diff = {}
        self.facts = {}

        state = self.parameters.state
        if state in ('stopped', 'started', 'present'):
            self.present(state)
        elif state == 'absent':
            self.absent()

        if not self.check_mode and not self.parameters.debug:
            self.results.pop('actions')

        if self.client.module._diff or self.parameters.debug:
            self.results['diff'] = self.diff

        if self.facts:
            self.results['ansible_facts'] = {'docker_container': self.facts}

    def present(self, state):
        container = self._get_container(self.parameters.name)

        # If the image parameter was passed then we need to deal with the image
        # version comparison, otherwise we should not care
        if self.parameters.image:
            image = self._get_image()
            self.log(image, pretty_print=True)
            if not container.exists:
                # New container
                self.log('No container found')
                new_container = self.container_create(self.parameters.image, self.parameters.create_parameters)
                if new_container:
                    container = new_container
            else:
                # Existing container
                different, differences = container.has_different_configuration(image)
                image_different = False
                if not self.parameters.ignore_image:
                    image_different = self._image_is_different(image, container)
                if image_different or different or self.parameters.recreate:
                    self.diff['differences'] = differences
                    if image_different:
                        self.diff['image_different'] = True
                    self.log("differences")
                    self.log(differences, pretty_print=True)
                    if container.running:
                        self.container_stop(container.Id)
                    self.container_remove(container.Id)
                    new_container = self.container_create(self.parameters.image, self.parameters.create_parameters)
                    if new_container:
                        container = new_container

        if container and container.exists:
            container = self.update_limits(container)
            container = self.update_networks(container)

            if state == 'started' and not container.running:
                container = self.container_start(container.Id)
            elif state == 'started' and self.parameters.restart:
                self.container_stop(container.Id)
                container = self.container_start(container.Id)
            elif state == 'stopped' and container.running:
                self.container_stop(container.Id)
                container = self._get_container(container.Id)

        self.facts = container.raw

    def absent(self):
        container = self._get_container(self.parameters.name)
        if container.exists:
            if container.running:
                self.container_stop(container.Id)
            self.container_remove(container.Id)

    def fail(self, msg, **kwargs):
        self.client.module.fail_json(msg=msg, **kwargs)

    def _output_logs(self, msg):
        self.client.module.log(msg=msg)

    def _get_container(self, container):
        '''
        Expects container ID or Name. Returns a container object
        '''
        return Container(self.client.get_container(container), self.parameters)

    def _get_image(self):
        if not self.parameters.image:
            self.log('No image specified')
            return None
        repository, tag = utils.parse_repository_tag(self.parameters.image)
        if not tag:
            tag = "latest"
        image = self.client.find_image(repository, tag)
        if not self.check_mode:
            if not image or self.parameters.pull:
                self.log("Pull the image.")
                image, alreadyToLatest = self.client.pull_image(repository, tag)
                if alreadyToLatest:
                    self.results['changed'] = False
                else:
                    self.results['changed'] = True
                    self.results['actions'].append(dict(pulled_image="%s:%s" % (repository, tag)))
        self.log("image")
        self.log(image, pretty_print=True)
        return image

    def _image_is_different(self, image, container):
        if image and image.get('Id'):
            if container and container.Image:
                if image.get('Id') != container.Image:
                    return True
        return False

    def update_limits(self, container):
        limits_differ, different_limits = container.has_different_resource_limits()
        if limits_differ:
            self.log("limit differences:")
            self.log(different_limits, pretty_print=True)
        if limits_differ and not self.check_mode:
            self.container_update(container.Id, self.parameters.update_parameters)
            return self._get_container(container.Id)
        return container

    def update_networks(self, container):
        has_network_differences, network_differences = container.has_network_differences()
        updated_container = container
        if has_network_differences:
            if self.diff.get('differences'):
                self.diff['differences'].append(dict(network_differences=network_differences))
            else:
                self.diff['differences'] = [dict(network_differences=network_differences)]
            self.results['changed'] = True
            updated_container = self._add_networks(container, network_differences)

        if self.parameters.purge_networks:
            has_extra_networks, extra_networks = container.has_extra_networks()
            if has_extra_networks:
                if self.diff.get('differences'):
                    self.diff['differences'].append(dict(purge_networks=extra_networks))
                else:
                    self.diff['differences'] = [dict(purge_networks=extra_networks)]
                self.results['changed'] = True
                updated_container = self._purge_networks(container, extra_networks)
        return updated_container

    def _add_networks(self, container, differences):
        for diff in differences:
            # remove the container from the network, if connected
            if diff.get('container'):
                self.results['actions'].append(dict(removed_from_network=diff['parameter']['name']))
                if not self.check_mode:
                    try:
                        self.client.disconnect_container_from_network(container.Id, diff['parameter']['id'])
                    except Exception as exc:
                        self.fail("Error disconnecting container from network %s - %s" % (diff['parameter']['name'],
                                                                                          str(exc)))
            # connect to the network
            params = dict(
                ipv4_address=diff['parameter'].get('ipv4_address', None),
                ipv6_address=diff['parameter'].get('ipv6_address', None),
                links=diff['parameter'].get('links', None),
                aliases=diff['parameter'].get('aliases', None)
            )
            self.results['actions'].append(dict(added_to_network=diff['parameter']['name'], network_parameters=params))
            if not self.check_mode:
                try:
                    self.log("Connecting container to network %s" % diff['parameter']['id'])
                    self.log(params, pretty_print=True)
                    self.client.connect_container_to_network(container.Id, diff['parameter']['id'], **params)
                except Exception as exc:
                    self.fail("Error connecting container to network %s - %s" % (diff['parameter']['name'], str(exc)))
        return self._get_container(container.Id)

    def _purge_networks(self, container, networks):
        for network in networks:
            self.results['actions'].append(dict(removed_from_network=network['name']))
            if not self.check_mode:
                try:
                    self.client.disconnect_container_from_network(container.Id, network['name'])
                except Exception as exc:
                    self.fail("Error disconnecting container from network %s - %s" % (network['name'],
                                                                                      str(exc)))
        return self._get_container(container.Id)

    def container_create(self, image, create_parameters):
        self.log("create container")
        self.log("image: %s parameters:" % image)
        self.log(create_parameters, pretty_print=True)
        self.results['actions'].append(dict(created="Created container", create_parameters=create_parameters))
        self.results['changed'] = True
        new_container = None
        if not self.check_mode:
            try:
                new_container = self.client.create_container(image, **create_parameters)
            except Exception as exc:
                self.fail("Error creating container: %s" % str(exc))
            return self._get_container(new_container['Id'])
        return new_container

    def container_start(self, container_id):
        self.log("start container %s" % (container_id))
        self.results['actions'].append(dict(started=container_id))
        self.results['changed'] = True
        if not self.check_mode:
            try:
                self.client.start(container=container_id)
            except Exception as exc:
                self.fail("Error starting container %s: %s" % (container_id, str(exc)))

            if not self.parameters.detach:
                if HAS_DOCKER_PY_3:
                    status = self.client.wait(container_id)['StatusCode']
                else:
                    status = self.client.wait(container_id)
                config = self.client.inspect_container(container_id)
                logging_driver = config['HostConfig']['LogConfig']['Type']

                if logging_driver == 'json-file' or logging_driver == 'journald':
                    output = self.client.logs(container_id, stdout=True, stderr=True, stream=False, timestamps=False)
                    if self.parameters.output_logs:
                        self._output_logs(msg=output)
                else:
                    output = "Result logged using `%s` driver" % logging_driver

                if status != 0:
                    self.fail(output, status=status)
                if self.parameters.cleanup:
                    self.container_remove(container_id, force=True)
                insp = self._get_container(container_id)
                if insp.raw:
                    insp.raw['Output'] = output
                else:
                    insp.raw = dict(Output=output)
                return insp
        return self._get_container(container_id)

    def container_remove(self, container_id, link=False, force=False):
        volume_state = (not self.parameters.keep_volumes)
        self.log("remove container container:%s v:%s link:%s force%s" % (container_id, volume_state, link, force))
        self.results['actions'].append(dict(removed=container_id, volume_state=volume_state, link=link, force=force))
        self.results['changed'] = True
        response = None
        if not self.check_mode:
            try:
                response = self.client.remove_container(container_id, v=volume_state, link=link, force=force)
            except Exception as exc:
                self.fail("Error removing container %s: %s" % (container_id, str(exc)))
        return response

    def container_update(self, container_id, update_parameters):
        if update_parameters:
            self.log("update container %s" % (container_id))
            self.log(update_parameters, pretty_print=True)
            self.results['actions'].append(dict(updated=container_id, update_parameters=update_parameters))
            self.results['changed'] = True
            if not self.check_mode and callable(getattr(self.client, 'update_container')):
                try:
                    self.client.update_container(container_id, **update_parameters)
                except Exception as exc:
                    self.fail("Error updating container %s: %s" % (container_id, str(exc)))
        return self._get_container(container_id)

    def container_kill(self, container_id):
        self.results['actions'].append(dict(killed=container_id, signal=self.parameters.kill_signal))
        self.results['changed'] = True
        response = None
        if not self.check_mode:
            try:
                if self.parameters.kill_signal:
                    response = self.client.kill(container_id, signal=self.parameters.kill_signal)
                else:
                    response = self.client.kill(container_id)
            except Exception as exc:
                self.fail("Error killing container %s: %s" % (container_id, exc))
        return response

    def container_stop(self, container_id):
        if self.parameters.force_kill:
            self.container_kill(container_id)
            return
        self.results['actions'].append(dict(stopped=container_id, timeout=self.parameters.stop_timeout))
        self.results['changed'] = True
        response = None
        if not self.check_mode:
            try:
                if self.parameters.stop_timeout:
                    response = self.client.stop(container_id, timeout=self.parameters.stop_timeout)
                else:
                    response = self.client.stop(container_id)
            except Exception as exc:
                self.fail("Error stopping container %s: %s" % (container_id, str(exc)))
        return response


class AnsibleDockerClientContainer(AnsibleDockerClient):

    def __init__(self, **kwargs):
        super(AnsibleDockerClientContainer, self).__init__(**kwargs)

        docker_api_version = self.version()['ApiVersion']
        init_supported = LooseVersion(docker_api_version) >= LooseVersion('1.25')
        if self.module.params.get("init") and not init_supported:
            self.fail('docker API version is %s. Minimum version required is 1.25 to set init option.' % (docker_api_version,))

        init_supported = init_supported and LooseVersion(docker_version) >= LooseVersion('2.2')
        if self.module.params.get("init") and not init_supported:
            self.fail("docker or docker-py version is %s. Minimum version required is 2.2 to set init option. "
                      "If you use the 'docker-py' module, you have to switch to the docker 'Python' package." % (docker_version,))

        self.HAS_INIT_OPT = init_supported
        self.HAS_AUTO_REMOVE_OPT = HAS_DOCKER_PY_2 or HAS_DOCKER_PY_3
        if self.module.params.get('auto_remove') and not self.HAS_AUTO_REMOVE_OPT:
            self.fail("'auto_remove' is not compatible with the 'docker-py' Python package. It requires the newer 'docker' Python package.")


def main():
    argument_spec = dict(
        auto_remove=dict(type='bool', default=False),
        blkio_weight=dict(type='int'),
        capabilities=dict(type='list'),
        cap_drop=dict(type='list'),
        cleanup=dict(type='bool', default=False),
        command=dict(type='raw'),
        cpu_period=dict(type='int'),
        cpu_quota=dict(type='int'),
        cpuset_cpus=dict(type='str'),
        cpuset_mems=dict(type='str'),
        cpu_shares=dict(type='int'),
        detach=dict(type='bool', default=True),
        devices=dict(type='list'),
        dns_servers=dict(type='list'),
        dns_opts=dict(type='list'),
        dns_search_domains=dict(type='list'),
        domainname=dict(type='str'),
        env=dict(type='dict'),
        env_file=dict(type='path'),
        entrypoint=dict(type='list'),
        etc_hosts=dict(type='dict'),
        exposed_ports=dict(type='list', aliases=['exposed', 'expose']),
        force_kill=dict(type='bool', default=False, aliases=['forcekill']),
        groups=dict(type='list'),
        hostname=dict(type='str'),
        ignore_image=dict(type='bool', default=False),
        image=dict(type='str'),
        init=dict(type='bool', default=False),
        interactive=dict(type='bool', default=False),
        ipc_mode=dict(type='str'),
        keep_volumes=dict(type='bool', default=True),
        kernel_memory=dict(type='str'),
        kill_signal=dict(type='str'),
        labels=dict(type='dict'),
        links=dict(type='list'),
        log_driver=dict(type='str',
                        choices=['none', 'json-file', 'syslog', 'journald', 'gelf', 'fluentd', 'awslogs', 'splunk'],
                        default=None),
        log_options=dict(type='dict', aliases=['log_opt']),
        mac_address=dict(type='str'),
        memory=dict(type='str', default='0'),
        memory_reservation=dict(type='str'),
        memory_swap=dict(type='str'),
        memory_swappiness=dict(type='int'),
        name=dict(type='str', required=True),
        network_mode=dict(type='str'),
        userns_mode=dict(type='str'),
        networks=dict(type='list'),
        oom_killer=dict(type='bool'),
        oom_score_adj=dict(type='int'),
        output_logs=dict(type='bool', default=False),
        paused=dict(type='bool', default=False),
        pid_mode=dict(type='str'),
        privileged=dict(type='bool', default=False),
        published_ports=dict(type='list', aliases=['ports']),
        pull=dict(type='bool', default=False),
        purge_networks=dict(type='bool', default=False),
        read_only=dict(type='bool', default=False),
        recreate=dict(type='bool', default=False),
        restart=dict(type='bool', default=False),
        restart_policy=dict(type='str', choices=['no', 'on-failure', 'always', 'unless-stopped']),
        restart_retries=dict(type='int', default=None),
        shm_size=dict(type='str'),
        security_opts=dict(type='list'),
        state=dict(type='str', choices=['absent', 'present', 'started', 'stopped'], default='started'),
        stop_signal=dict(type='str'),
        stop_timeout=dict(type='int'),
        tmpfs=dict(type='list'),
        trust_image_content=dict(type='bool', default=False),
        tty=dict(type='bool', default=False),
        ulimits=dict(type='list'),
        sysctls=dict(type='dict'),
        user=dict(type='str'),
        uts=dict(type='str'),
        volumes=dict(type='list'),
        volumes_from=dict(type='list'),
        volume_driver=dict(type='str'),
        working_dir=dict(type='str'),
    )

    required_if = [
        ('state', 'present', ['image'])
    ]

    client = AnsibleDockerClientContainer(
        argument_spec=argument_spec,
        required_if=required_if,
        supports_check_mode=True
    )

    cm = ContainerManager(client)
    client.module.exit_json(**cm.results)


if __name__ == '__main__':
    main()<|MERGE_RESOLUTION|>--- conflicted
+++ resolved
@@ -574,14 +574,12 @@
     name: sleepy
     purge_networks: yes
 
-<<<<<<< HEAD
-- name: Star a container and use an env file
+- name: Start a container and use an env file
   docker_container:
     name: agent
     image: jenkinsci/ssh-slave
     env_file: '/var/tmp/jenkins/agent.env'
 
-=======
 - name: Create a container with limited capabilities
   docker_container:
     name: sleepy
@@ -591,7 +589,6 @@
       - sys_time
     cap_drop:
       - all
->>>>>>> 1682ce52
 '''
 
 RETURN = '''
