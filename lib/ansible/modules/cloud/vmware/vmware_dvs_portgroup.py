--- conflicted
+++ resolved
@@ -147,73 +147,6 @@
 '''
 
 EXAMPLES = '''
-<<<<<<< HEAD
-   - name: Create vlan portgroup
-     connection: local
-     vmware_dvs_portgroup:
-        hostname: vcenter_ip_or_hostname
-        username: vcenter_username
-        password: vcenter_password
-        portgroup_name: vlan-123-portrgoup
-        switch_name: dvSwitch
-        vlan_id: 123
-        num_ports: 120
-        portgroup_type: earlyBinding
-        state: present
-   - name: Create vlan trunk portgroup
-     connection: local
-     vmware_dvs_portgroup:
-        hostname: vcenter_ip_or_hostname
-        username: vcenter_username
-        password: vcenter_password
-        portgroup_name: vlan-trunk-portrgoup
-        switch_name: dvSwitch
-        vlan_id: 1-1000
-        vlan_trunk: True
-        num_ports: 120
-        portgroup_type: earlyBinding
-        state: present
-   - name: Create no-vlan portgroup
-     connection: local
-     vmware_dvs_portgroup:
-        hostname: vcenter_ip_or_hostname
-        username: vcenter_username
-        password: vcenter_password
-        portgroup_name: no-vlan-portrgoup
-        switch_name: dvSwitch
-        vlan_id: 0
-        num_ports: 120
-        portgroup_type: earlyBinding
-        state: present
-   - name: Create vlan portgroup with all security and port policies
-     connection: local
-     vmware_dvs_portgroup:
-        hostname: vcenter_ip_or_hostname
-        username: vcenter_username
-        password: vcenter_password
-        portgroup_name: vlan-123-portrgoup
-        switch_name: dvSwitch
-        vlan_id: 123
-        num_ports: 120
-        portgroup_type: earlyBinding
-        state: present
-        network_policy:
-          promiscuous: yes
-          forged_transmits: yes
-          mac_changes: yes
-        port_policy:
-          block_override: yes
-          ipfix_override: yes
-          live_port_move: yes
-          network_rp_override: yes
-          port_config_reset_at_disconnect: yes
-          security_override: yes
-          shaping_override: yes
-          traffic_filter_override: yes
-          uplink_teaming_override: yes
-          vendor_config_override: yes
-          vlan_override: yes
-=======
 - name: Create vlan portgroup
   vmware_dvs_portgroup:
     hostname: '{{ vcenter_hostname }}'
@@ -282,7 +215,6 @@
       vendor_config_override: yes
       vlan_override: yes
   delegate_to: localhost
->>>>>>> 23c2dc3b
 '''
 
 try:
@@ -299,15 +231,6 @@
     def __init__(self, module):
         super(VMwareDvsPortgroup, self).__init__(module)
         self.dvs_portgroup = None
-<<<<<<< HEAD
-        self.switch_name = self.module.params['switch_name']
-        self.portgroup_name = self.module.params['portgroup_name']
-        self.portgroup_description = self.module.params['portgroup_description']
-        self.vlan_id = self.module.params['vlan_id']
-        self.num_ports = self.module.params['num_ports']
-        self.portgroup_type = self.module.params['portgroup_type']
-=======
->>>>>>> 23c2dc3b
         self.dv_switch = None
 
     def process_state(self):
@@ -335,14 +258,10 @@
         config = vim.dvs.DistributedVirtualPortgroup.ConfigSpec()
 
         # Basic config
-<<<<<<< HEAD
-        config.name = self.portgroup_name
-        config.numPorts = self.num_ports
-        config.description = self.portgroup_description
-=======
         config.name = self.module.params['portgroup_name']
         config.numPorts = self.module.params['num_ports']
->>>>>>> 23c2dc3b
+        config.description = self.module.params['portgroup_description']
+
 
         # Default port config
         config.defaultPortConfig = vim.dvs.VmwareDistributedVirtualSwitch.VmwarePortConfigPolicy()
