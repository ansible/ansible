#!/usr/bin/python
# -*- coding: utf-8 -*-
#
# This module is also sponsored by E.T.A.I. (www.etai.fr)
# GNU General Public License v3.0+ (see COPYING or https://www.gnu.org/licenses/gpl-3.0.txt)

from __future__ import absolute_import, division, print_function
__metaclass__ = type

ANSIBLE_METADATA = {'metadata_version': '1.1',
                    'status': ['preview'],
                    'supported_by': 'community'}

DOCUMENTATION = r'''
---
module: vmware_guest
short_description: Manages virtual machines in vCenter
description: >
   This module can be used to create new virtual machines from templates or other virtual machines,
   manage power state of virtual machine such as power on, power off, suspend, shutdown, reboot, restart etc.,
   modify various virtual machine components like network, disk, customization etc.,
   rename a virtual machine and remove a virtual machine with associated components.
version_added: '2.2'
author:
- Loic Blot (@nerzhul) <loic.blot@unix-experience.fr>
- Philippe Dellaert (@pdellaert) <philippe@dellaert.org>
- Abhijeet Kasurde (@Akasurde) <akasurde@redhat.com>
requirements:
- python >= 2.6
- PyVmomi
notes:
    - Please make sure the user used for vmware_guest should have correct level of privileges.
    - For example, following is the list of minimum privileges required by users to create virtual machines.
    - "   DataStore > Allocate Space"
    - "   Virtual Machine > Configuration > Add New Disk"
    - "   Virtual Machine > Configuration > Add or Remove Device"
    - "   Virtual Machine > Inventory > Create New"
    - "   Network > Assign Network"
    - "   Resource > Assign Virtual Machine to Resource Pool"
    - "Module may require additional privileges as well, which may be required for gathering facts - e.g. ESXi configurations."
    - Tested on vSphere 5.5, 6.0 and 6.5
    - "For additional information please visit Ansible VMware community wiki - U(https://github.com/ansible/community/wiki/VMware)."
options:
  state:
    description:
    - Specify state of the virtual machine be in.
    - 'If C(state) is set to C(present) and virtual machine exists, ensure the virtual machine
       configurations conforms to task arguments.'
    - 'If C(state) is set to C(absent) and virtual machine exists, then the specified virtual machine
      is removed with its associated components.'
    - 'If C(state) is set to one of the following C(poweredon), C(poweredoff), C(present), C(restarted), C(suspended)
      and virtual machine does not exists, then virtual machine is deployed with given parameters.'
    - 'If C(state) is set to C(poweredon) and virtual machine exists with powerstate other than powered on,
      then the specified virtual machine is powered on.'
    - 'If C(state) is set to C(poweredoff) and virtual machine exists with powerstate other than powered off,
      then the specified virtual machine is powered off.'
    - 'If C(state) is set to C(restarted) and virtual machine exists, then the virtual machine is restarted.'
    - 'If C(state) is set to C(suspended) and virtual machine exists, then the virtual machine is set to suspended mode.'
    - 'If C(state) is set to C(shutdownguest) and virtual machine exists, then the virtual machine is shutdown.'
    - 'If C(state) is set to C(rebootguest) and virtual machine exists, then the virtual machine is rebooted.'
    default: present
    choices: [ present, absent, poweredon, poweredoff, restarted, suspended, shutdownguest, rebootguest ]
  name:
    description:
    - Name of the virtual machine to work with.
    - Virtual machine names in vCenter are not necessarily unique, which may be problematic, see C(name_match).
    - 'If multiple virtual machines with same name exists, then C(folder) is required parameter to
       identify uniqueness of the virtual machine.'
    - This parameter is required, if C(state) is set to C(poweredon), C(poweredoff), C(present), C(restarted), C(suspended)
      and virtual machine does not exists.
    - This parameter is case sensitive.
    required: yes
  name_match:
    description:
    - If multiple virtual machines matching the name, use the first or last found.
    default: 'first'
    choices: [ first, last ]
  uuid:
    description:
    - UUID of the virtual machine to manage if known, this is VMware's unique identifier.
    - This is required if C(name) is not supplied.
    - If virtual machine does not exists, then this parameter is ignored.
    - Please note that a supplied UUID will be ignored on virtual machine creation, as VMware creates the UUID internally.
  template:
    description:
    - Template or existing virtual machine used to create new virtual machine.
    - If this value is not set, virtual machine is created without using a template.
    - If the virtual machine already exists, this parameter will be ignored.
    - This parameter is case sensitive.
    aliases: [ 'template_src' ]
  is_template:
    description:
    - Flag the instance as a template.
    - This will mark the given virtual machine as template.
    default: 'no'
    type: bool
    version_added: '2.3'
  folder:
    description:
    - Destination folder, absolute path to find an existing guest or create the new guest.
    - The folder should include the datacenter. ESX's datacenter is ha-datacenter.
    - This parameter is case sensitive.
    - This parameter is required, while deploying new virtual machine. version_added 2.5.
    - 'If multiple machines are found with same name, this parameter is used to identify
       uniqueness of the virtual machine. version_added 2.5'
    - 'Examples:'
    - '   folder: /ha-datacenter/vm'
    - '   folder: ha-datacenter/vm'
    - '   folder: /datacenter1/vm'
    - '   folder: datacenter1/vm'
    - '   folder: /datacenter1/vm/folder1'
    - '   folder: datacenter1/vm/folder1'
    - '   folder: /folder1/datacenter1/vm'
    - '   folder: folder1/datacenter1/vm'
    - '   folder: /folder1/datacenter1/vm/folder2'
  hardware:
    description:
    - Manage virtual machine's hardware attributes.
    - All parameters case sensitive.
    - 'Valid attributes are:'
    - ' - C(hotadd_cpu) (boolean): Allow virtual CPUs to be added while the virtual machine is running.'
    - ' - C(hotremove_cpu) (boolean): Allow virtual CPUs to be removed while the virtual machine is running.
          version_added: 2.5'
    - ' - C(hotadd_memory) (boolean): Allow memory to be added while the virtual machine is running.'
    - ' - C(memory_mb) (integer): Amount of memory in MB.'
    - ' - C(nested_virt) (bool): Enable nested virtualization. version_added: 2.5'
    - ' - C(num_cpus) (integer): Number of CPUs.'
    - ' - C(num_cpu_cores_per_socket) (integer): Number of Cores Per Socket. Value should be multiple of C(num_cpus).'
    - ' - C(scsi) (string): Valid values are C(buslogic), C(lsilogic), C(lsilogicsas) and C(paravirtual) (default).'
<<<<<<< HEAD
    - ' - C(video_card) (dictionary):'
    - '   -  C(video_memory_kb) (integer): amount of video memory in KB.'
    - '   -  C(enable_3d) (boolean): whether the 3d support shall be enabled or not.'
    - '   -  C(num_displays) (integer): number of displays to use.'
=======
>>>>>>> c65f3fdc
    - ' - C(memory_reservation) (integer): Amount of memory in MB to set resource limits for memory. version_added: 2.5'
    - " - C(memory_reservation_lock) (boolean): If set true, memory resource reservation for the virtual machine
          will always be equal to the virtual machine's memory size. version_added: 2.5"
    - ' - C(max_connections) (integer): Maximum number of active remote display connections for the virtual machines.
          version_added: 2.5.'
    - ' - C(mem_limit) (integer): The memory utilization of a virtual machine will not exceed this limit. Unit is MB.
          version_added: 2.5'
    - ' - C(mem_reservation) (integer): The amount of memory resource that is guaranteed available to the virtual
          machine. Unit is MB. version_added: 2.5'
    - ' - C(cpu_limit) (integer): The CPU utilization of a virtual machine will not exceed this limit. Unit is MHz.
          version_added: 2.5'
    - ' - C(cpu_reservation) (integer): The amount of CPU resource that is guaranteed available to the virtual machine.
          Unit is MHz. version_added: 2.5'
    - ' - C(version) (integer): The Virtual machine hardware versions. Default is 10 (ESXi 5.5 and onwards).
          Please check VMware documentation for correct virtual machine hardware version.
          Incorrect hardware version may lead to failure in deployment. If hardware version is already equal to the given
          version then no action is taken. version_added: 2.6'
<<<<<<< HEAD
    - ' - C(video_card) (dictionary):'
    - '   -  C(video_memory_kb) (integer): amount of video memory in KB.'
    - '   -  C(enable_3d) (boolean): whether the 3d support shall be enabled or not.'
    - '   -  C(num_displays) (integer): number of displays to use.'
=======

>>>>>>> c65f3fdc
  guest_id:
    description:
    - Set the guest ID.
    - This parameter is case sensitive.
    - 'Examples:'
    - "  virtual machine with RHEL7 64 bit, will be 'rhel7_64Guest'"
    - "  virtual machine with CensOS 64 bit, will be 'centos64Guest'"
    - "  virtual machine with Ubuntu 64 bit, will be 'ubuntu64Guest'"
    - This field is required when creating a virtual machine.
    - >
         Valid values are referenced here:
         U(http://pubs.vmware.com/vsphere-6-5/topic/com.vmware.wssdk.apiref.doc/vim.vm.GuestOsDescriptor.GuestOsIdentifier.html)
    version_added: '2.3'
  disk:
    description:
    - A list of disks to add.
    - This parameter is case sensitive.
    - Resizing disks is not supported.
    - Removing existing disks of the virtual machine is not supported.
    - 'Valid attributes are:'
    - ' - C(size_[tb,gb,mb,kb]) (integer): Disk storage size in specified unit.'
    - ' - C(type) (string): Valid values are:'
    - '     - C(thin) thin disk'
    - '     - C(eagerzeroedthick) eagerzeroedthick disk, added in version 2.5'
    - '     Default: C(None) thick disk, no eagerzero.'
    - ' - C(datastore) (string): Datastore to use for the disk. If C(autoselect_datastore) is enabled, filter datastore selection.'
    - ' - C(autoselect_datastore) (bool): select the less used datastore. Specify only if C(datastore) is not specified.'
  cdrom:
    description:
    - A CD-ROM configuration for the virtual machine.
    - 'Valid attributes are:'
    - ' - C(type) (string): The type of CD-ROM, valid options are C(none), C(client) or C(iso). With C(none) the CD-ROM will be disconnected but present.'
    - ' - C(iso_path) (string): The datastore path to the ISO file to use, in the form of C([datastore1] path/to/file.iso). Required if type is set C(iso).'
    version_added: '2.5'
  resource_pool:
    description:
    - Use the given resource pool for virtual machine operation.
    - This parameter is case sensitive.
    - Resource pool should be child of the selected host parent.
    version_added: '2.3'
  wait_for_ip_address:
    description:
    - Wait until vCenter detects an IP address for the virtual machine.
    - This requires vmware-tools (vmtoolsd) to properly work after creation.
    - "vmware-tools needs to be installed on the given virtual machine in order to work with this parameter."
    default: 'no'
    type: bool
  state_change_timeout:
    description:
    - If the C(state) is set to C(shutdownguest), by default the module will return immediately after sending the shutdown signal.
    - If this argument is set to a positive integer, the module will instead wait for the virtual machine to reach the poweredoff state.
    - The value sets a timeout in seconds for the module to wait for the state change.
    default: 0
    version_added: '2.6'
  snapshot_src:
    description:
    - Name of the existing snapshot to use to create a clone of a virtual machine.
    - This parameter is case sensitive.
    version_added: '2.4'
  linked_clone:
    description:
    - Whether to create a linked clone from the snapshot specified.
    default: 'no'
    type: bool
    version_added: '2.4'
  force:
    description:
    - Ignore warnings and complete the actions.
    - This parameter is useful while removing virtual machine which is powered on state.
    - 'This module reflects the VMware vCenter API and UI workflow, as such, in some cases the `force` flag will
       be mandatory to perform the action to ensure you are certain the action has to be taken, no matter what the consequence.
       This is specifically the case for removing a powered on the virtual machine when C(state) is set to C(absent).'
    default: 'no'
    type: bool
  datacenter:
    description:
    - Destination datacenter for the deploy operation.
    - This parameter is case sensitive.
    default: ha-datacenter
  cluster:
    description:
    - The cluster name where the virtual machine will run.
    - This is a required parameter, if C(esxi_hostname) is not set.
    - C(esxi_hostname) and C(cluster) are mutually exclusive parameters.
    - This parameter is case sensitive.
    version_added: '2.3'
  esxi_hostname:
    description:
    - The ESXi hostname where the virtual machine will run.
    - This is a required parameter, if C(cluster) is not set.
    - C(esxi_hostname) and C(cluster) are mutually exclusive parameters.
    - This parameter is case sensitive.
  annotation:
    description:
    - A note or annotation to include in the virtual machine.
    version_added: '2.3'
  customvalues:
    description:
    - Define a list of custom values to set on virtual machine.
    - A custom value object takes two fields C(key) and C(value).
    - Incorrect key and values will be ignored.
    version_added: '2.3'
  networks:
    description:
    - A list of networks (in the order of the NICs).
    - Removing NICs is not allowed, while reconfiguring the virtual machine.
    - All parameters and VMware object names are case sensetive.
    - 'One of the below parameters is required per entry:'
    - ' - C(name) (string): Name of the portgroup or distributed virtual portgroup for this interface.
          When specifying distributed virtual portgroup make sure given C(esxi_hostname) or C(cluster) is associated with it.'
    - ' - C(vlan) (integer): VLAN number for this interface.'
    - 'Optional parameters per entry (used for virtual hardware):'
    - ' - C(device_type) (string): Virtual network device (one of C(e1000), C(e1000e), C(pcnet32), C(vmxnet2), C(vmxnet3) (default), C(sriov)).'
    - ' - C(mac) (string): Customize MAC address.'
    - 'Optional parameters per entry (used for OS customization):'
    - ' - C(type) (string): Type of IP assignment (either C(dhcp) or C(static)). C(dhcp) is default.'
    - ' - C(ip) (string): Static IP address (implies C(type: static)).'
    - ' - C(netmask) (string): Static netmask required for C(ip).'
    - ' - C(gateway) (string): Static gateway.'
    - ' - C(dns_servers) (string): DNS servers for this network interface (Windows).'
    - ' - C(domain) (string): Domain name for this network interface (Windows).'
    - ' - C(wake_on_lan) (bool): Indicates if wake-on-LAN is enabled on this virtual network adapter. version_added: 2.5'
    - ' - C(start_connected) (bool): Indicates that virtual network adapter starts with associated virtual machine powers on. version_added: 2.5'
    - ' - C(allow_guest_control) (bool): Enables guest control over whether the connectable device is connected. version_added: 2.5'
    version_added: '2.3'
  customization:
    description:
    - Parameters for OS customization when cloning from the template or the virtual machine.
    - Not all operating systems are supported for customization with respective vCenter version,
      please check VMware documentation for respective OS customization.
    - For supported customization operating system matrix, (see U(http://partnerweb.vmware.com/programs/guestOS/guest-os-customization-matrix.pdf))
    - All parameters and VMware object names are case sensitive.
    - Linux based OSes requires Perl package to be installed for OS customizations.
    - 'Common parameters (Linux/Windows):'
    - ' - C(dns_servers) (list): List of DNS servers to configure.'
    - ' - C(dns_suffix) (list): List of domain suffixes, also known as DNS search path (default: C(domain) parameter).'
    - ' - C(domain) (string): DNS domain name to use.'
    - ' - C(hostname) (string): Computer hostname (default: shorted C(name) parameter). Allowed characters are alphanumeric (uppercase and lowercase)
          and minus, rest of the characters are dropped as per RFC 952.'
    - 'Parameters related to Windows customization:'
    - ' - C(autologon) (bool): Auto logon after virtual machine customization (default: False).'
    - ' - C(autologoncount) (int): Number of autologon after reboot (default: 1).'
    - ' - C(domainadmin) (string): User used to join in AD domain (mandatory with C(joindomain)).'
    - ' - C(domainadminpassword) (string): Password used to join in AD domain (mandatory with C(joindomain)).'
    - ' - C(fullname) (string): Server owner name (default: Administrator).'
    - ' - C(joindomain) (string): AD domain to join (Not compatible with C(joinworkgroup)).'
    - ' - C(joinworkgroup) (string): Workgroup to join (Not compatible with C(joindomain), default: WORKGROUP).'
    - ' - C(orgname) (string): Organisation name (default: ACME).'
    - ' - C(password) (string): Local administrator password.'
    - ' - C(productid) (string): Product ID.'
    - ' - C(runonce) (list): List of commands to run at first user logon.'
    - ' - C(timezone) (int): Timezone (See U(https://msdn.microsoft.com/en-us/library/ms912391.aspx)).'
    version_added: '2.3'
  vapp_properties:
    description:
    - A list of vApp properties
    - 'For full list of attributes and types refer to: U(https://github.com/vmware/pyvmomi/blob/master/docs/vim/vApp/PropertyInfo.rst)'
    - 'Basic attributes are:'
    - ' - C(id) (string): Property id - required.'
    - ' - C(value) (string): Property value.'
    - ' - C(type) (string): Value type, string type by default.'
    - ' - C(operation): C(remove): This attribute is required only when removing properties.'
    version_added: '2.6'
  customization_spec:
    description:
    - Unique name identifying the requested customization specification.
    - This parameter is case sensitive.
    - If set, then overrides C(customization) parameter values.
    version_added: '2.6'
extends_documentation_fragment: vmware.documentation
'''

EXAMPLES = r'''
- name: Create a virtual machine on given ESXi hostname
<<<<<<< HEAD
  vmware_guest:
    hostname: "{{ vcenter_ip }}"
    username: "{{ vcenter_username }}"
    password: "{{ vcenter_password }}"
    validate_certs: False
    folder: /DC1/vm/
    name: test_vm_0001
    state: poweredon
    guest_id: centos64Guest
    # This is hostname of particular ESXi server on which user wants VM to be deployed
    esxi_hostname: "{{ esxi_hostname }}"
    disk:
    - size_gb: 10
      type: thin
      datastore: datastore1
    hardware:
      memory_mb: 512
      num_cpus: 4
      scsi: paravirtual
    networks:
    - name: VM Network
      mac: aa:bb:dd:aa:00:14
      ip: 10.10.10.100
      netmask: 255.255.255.0
      device_type: vmxnet3
    wait_for_ip_address: yes
  delegate_to: localhost
  register: deploy_vm

- name: Create a virtual machine from a template
=======
>>>>>>> c65f3fdc
  vmware_guest:
    hostname: "{{ vcenter_ip }}"
    username: "{{ vcenter_username }}"
    password: "{{ vcenter_password }}"
    validate_certs: False
<<<<<<< HEAD
=======
    folder: /DC1/vm/
    name: test_vm_0001
    state: poweredon
    guest_id: centos64Guest
    # This is hostname of particular ESXi server on which user wants VM to be deployed
    esxi_hostname: "{{ esxi_hostname }}"
    disk:
    - size_gb: 10
      type: thin
      datastore: datastore1
    hardware:
      memory_mb: 512
      num_cpus: 4
      scsi: paravirtual
    networks:
    - name: VM Network
      mac: aa:bb:dd:aa:00:14
      ip: 10.10.10.100
      netmask: 255.255.255.0
      device_type: vmxnet3
    wait_for_ip_address: yes
  delegate_to: localhost
  register: deploy_vm

- name: Create a virtual machine from a template
  vmware_guest:
    hostname: "{{ vcenter_ip }}"
    username: "{{ vcenter_username }}"
    password: "{{ vcenter_password }}"
    validate_certs: False
>>>>>>> c65f3fdc
    folder: /testvms
    name: testvm_2
    state: poweredon
    template: template_el7
    disk:
    - size_gb: 10
      type: thin
      datastore: g73_datastore
    hardware:
      memory_mb: 512
      num_cpus: 6
      num_cpu_cores_per_socket: 3
      scsi: paravirtual
      memory_reservation: 512
      memory_reservation_lock: True
      mem_limit: 8096
      mem_reservation: 4096
      cpu_limit: 8096
      cpu_reservation: 4096
      max_connections: 5
      hotadd_cpu: True
      hotremove_cpu: True
      hotadd_memory: False
      version: 12 # Hardware version of virtual machine
    cdrom:
      type: iso
      iso_path: "[datastore1] livecd.iso"
    networks:
    - name: VM Network
      mac: aa:bb:dd:aa:00:14
    wait_for_ip_address: yes
  delegate_to: localhost
  register: deploy

- name: Clone a virtual machine from Template and customize
  vmware_guest:
    hostname: "{{ vcenter_ip }}"
    username: "{{ vcenter_username }}"
    password: "{{ vcenter_password }}"
    validate_certs: False
    datacenter: datacenter1
    cluster: cluster
    name: testvm-2
    template: template_windows
    networks:
    - name: VM Network
      ip: 192.168.1.100
      netmask: 255.255.255.0
      gateway: 192.168.1.1
      mac: aa:bb:dd:aa:00:14
      domain: my_domain
      dns_servers:
      - 192.168.1.1
      - 192.168.1.2
    - vlan: 1234
      type: dhcp
    customization:
      autologon: yes
      dns_servers:
      - 192.168.1.1
      - 192.168.1.2
      domain: my_domain
      password: new_vm_password
      runonce:
      - powershell.exe -ExecutionPolicy Unrestricted -File C:\Windows\Temp\ConfigureRemotingForAnsible.ps1 -ForceNewSSLCert -EnableCredSSP
  delegate_to: localhost

- name: Rename a virtual machine (requires the virtual machine's uuid)
  vmware_guest:
    hostname: "{{ vcenter_ip }}"
    username: "{{ vcenter_username }}"
    password: "{{ vcenter_password }}"
    validate_certs: False
    uuid: "{{ vm_uuid }}"
    name: new_name
    state: present
  delegate_to: localhost

- name: Remove a virtual machine by uuid
  vmware_guest:
    hostname: "{{ vcenter_ip }}"
    username: "{{ vcenter_username }}"
    password: "{{ vcenter_password }}"
    validate_certs: False
    uuid: "{{ vm_uuid }}"
    state: absent
  delegate_to: localhost

- name: Manipulate vApp properties
  vmware_guest:
    hostname: "{{ vcenter_ip }}"
    username: "{{ vcenter_username }}"
    password: "{{ vcenter_password }}"
    validate_certs: False
    name: vm_name
    state: present
    vapp_properties:
      - id: remoteIP
        category: Backup
        label: Backup server IP
        type: string
        value: 10.10.10.1
      - id: old_property
        operation: remove

- name: Set powerstate of a virtual machine to poweroff by using UUID
  vmware_guest:
    hostname: "{{ vcenter_ip }}"
    username: "{{ vcenter_username }}"
    password: "{{ vcenter_password }}"
    validate_certs: False
    uuid: "{{ vm_uuid }}"
    state: poweredoff
  delegate_to: localhost
'''

RETURN = r'''
instance:
    description: metadata about the new virtual machine
    returned: always
    type: dict
    sample: None
'''

import re
import time

HAS_PYVMOMI = False
try:
    import pyVmomi
    from pyVmomi import vim, vmodl

    HAS_PYVMOMI = True
except ImportError:
    pass

from ansible.module_utils.basic import AnsibleModule
from ansible.module_utils._text import to_text, to_native
from ansible.module_utils.vmware import (find_obj, gather_vm_facts, get_all_objs,
                                         compile_folder_path_for_object, serialize_spec,
                                         vmware_argument_spec, set_vm_power_state, PyVmomi)


class PyVmomiDeviceHelper(object):
    """ This class is a helper to create easily VMWare Objects for PyVmomiHelper """

    def __init__(self, module):
        self.module = module
        self.next_disk_unit_number = 0

    @staticmethod
    def create_scsi_controller(scsi_type):
        scsi_ctl = vim.vm.device.VirtualDeviceSpec()
        scsi_ctl.operation = vim.vm.device.VirtualDeviceSpec.Operation.add
        if scsi_type == 'lsilogic':
            scsi_ctl.device = vim.vm.device.VirtualLsiLogicController()
        elif scsi_type == 'paravirtual':
            scsi_ctl.device = vim.vm.device.ParaVirtualSCSIController()
        elif scsi_type == 'buslogic':
            scsi_ctl.device = vim.vm.device.VirtualBusLogicController()
        elif scsi_type == 'lsilogicsas':
            scsi_ctl.device = vim.vm.device.VirtualLsiLogicSASController()

        scsi_ctl.device.deviceInfo = vim.Description()
        scsi_ctl.device.slotInfo = vim.vm.device.VirtualDevice.PciBusSlotInfo()
        scsi_ctl.device.slotInfo.pciSlotNumber = 16
        scsi_ctl.device.controllerKey = 100
        scsi_ctl.device.unitNumber = 3
        scsi_ctl.device.busNumber = 0
        scsi_ctl.device.hotAddRemove = True
        scsi_ctl.device.sharedBus = 'noSharing'
        scsi_ctl.device.scsiCtlrUnitNumber = 7

        return scsi_ctl

    @staticmethod
    def is_scsi_controller(device):
        return isinstance(device, vim.vm.device.VirtualLsiLogicController) or \
            isinstance(device, vim.vm.device.ParaVirtualSCSIController) or \
            isinstance(device, vim.vm.device.VirtualBusLogicController) or \
            isinstance(device, vim.vm.device.VirtualLsiLogicSASController)

    @staticmethod
    def create_ide_controller():
        ide_ctl = vim.vm.device.VirtualDeviceSpec()
        ide_ctl.operation = vim.vm.device.VirtualDeviceSpec.Operation.add
        ide_ctl.device = vim.vm.device.VirtualIDEController()
        ide_ctl.device.deviceInfo = vim.Description()
        ide_ctl.device.busNumber = 0

        return ide_ctl

    @staticmethod
    def create_cdrom(ide_ctl, cdrom_type, iso_path=None):
        cdrom_spec = vim.vm.device.VirtualDeviceSpec()
        cdrom_spec.operation = vim.vm.device.VirtualDeviceSpec.Operation.add
        cdrom_spec.device = vim.vm.device.VirtualCdrom()
        cdrom_spec.device.controllerKey = ide_ctl.device.key
        cdrom_spec.device.key = -1
        cdrom_spec.device.connectable = vim.vm.device.VirtualDevice.ConnectInfo()
        cdrom_spec.device.connectable.allowGuestControl = True
        cdrom_spec.device.connectable.startConnected = (cdrom_type != "none")
        if cdrom_type in ["none", "client"]:
            cdrom_spec.device.backing = vim.vm.device.VirtualCdrom.RemotePassthroughBackingInfo()
        elif cdrom_type == "iso":
            cdrom_spec.device.backing = vim.vm.device.VirtualCdrom.IsoBackingInfo(fileName=iso_path)

        return cdrom_spec

    @staticmethod
    def is_equal_cdrom(vm_obj, cdrom_device, cdrom_type, iso_path):
        if cdrom_type == "none":
            return (isinstance(cdrom_device.backing, vim.vm.device.VirtualCdrom.RemotePassthroughBackingInfo) and
                    cdrom_device.connectable.allowGuestControl and
                    not cdrom_device.connectable.startConnected and
                    (vm_obj.runtime.powerState != vim.VirtualMachinePowerState.poweredOn or not cdrom_device.connectable.connected))
        elif cdrom_type == "client":
            return (isinstance(cdrom_device.backing, vim.vm.device.VirtualCdrom.RemotePassthroughBackingInfo) and
                    cdrom_device.connectable.allowGuestControl and
                    cdrom_device.connectable.startConnected and
                    (vm_obj.runtime.powerState != vim.VirtualMachinePowerState.poweredOn or cdrom_device.connectable.connected))
        elif cdrom_type == "iso":
            return (isinstance(cdrom_device.backing, vim.vm.device.VirtualCdrom.IsoBackingInfo) and
                    cdrom_device.backing.fileName == iso_path and
                    cdrom_device.connectable.allowGuestControl and
                    cdrom_device.connectable.startConnected and
                    (vm_obj.runtime.powerState != vim.VirtualMachinePowerState.poweredOn or cdrom_device.connectable.connected))

    def create_scsi_disk(self, scsi_ctl, disk_index=None):
        diskspec = vim.vm.device.VirtualDeviceSpec()
        diskspec.operation = vim.vm.device.VirtualDeviceSpec.Operation.add
        diskspec.fileOperation = vim.vm.device.VirtualDeviceSpec.FileOperation.create
        diskspec.device = vim.vm.device.VirtualDisk()
        diskspec.device.backing = vim.vm.device.VirtualDisk.FlatVer2BackingInfo()
        diskspec.device.backing.diskMode = 'persistent'
        diskspec.device.controllerKey = scsi_ctl.device.key

        if self.next_disk_unit_number == 7:
            raise AssertionError()
        if disk_index == 7:
            raise AssertionError()
        """
        Configure disk unit number.
        """
        if disk_index is not None:
            diskspec.device.unitNumber = disk_index
            self.next_disk_unit_number = disk_index + 1
        else:
            diskspec.device.unitNumber = self.next_disk_unit_number
            self.next_disk_unit_number += 1

        # unit number 7 is reserved to SCSI controller, increase next index
        if self.next_disk_unit_number == 7:
            self.next_disk_unit_number += 1

        return diskspec

    def get_device(self, device_type, name):
        nic_dict = dict(pcnet32=vim.vm.device.VirtualPCNet32(),
                        vmxnet2=vim.vm.device.VirtualVmxnet2(),
                        vmxnet3=vim.vm.device.VirtualVmxnet3(),
                        e1000=vim.vm.device.VirtualE1000(),
                        e1000e=vim.vm.device.VirtualE1000e(),
                        sriov=vim.vm.device.VirtualSriovEthernetCard(),
                        )
        if device_type in nic_dict:
            return nic_dict[device_type]
        else:
            self.module.fail_json(msg='Invalid device_type "%s"'
                                      ' for network "%s"' % (device_type, name))

    def create_nic(self, device_type, device_label, device_infos):
        nic = vim.vm.device.VirtualDeviceSpec()
        nic.device = self.get_device(device_type, device_infos['name'])
        nic.device.wakeOnLanEnabled = bool(device_infos.get('wake_on_lan', True))
        nic.device.deviceInfo = vim.Description()
        nic.device.deviceInfo.label = device_label
        nic.device.deviceInfo.summary = device_infos['name']
        nic.device.connectable = vim.vm.device.VirtualDevice.ConnectInfo()
        nic.device.connectable.startConnected = bool(device_infos.get('start_connected', True))
        nic.device.connectable.allowGuestControl = bool(device_infos.get('allow_guest_control', True))
        nic.device.connectable.connected = True
        if 'mac' in device_infos and self.is_valid_mac_addr(device_infos['mac']):
            nic.device.addressType = 'manual'
            nic.device.macAddress = device_infos['mac']
        else:
            nic.device.addressType = 'generated'

        return nic

    @staticmethod
    def is_valid_mac_addr(mac_addr):
        """
        Function to validate MAC address for given string
        Args:
            mac_addr: string to validate as MAC address

        Returns: (Boolean) True if string is valid MAC address, otherwise False
        """
        mac_addr_regex = re.compile('[0-9a-f]{2}([-:])[0-9a-f]{2}(\\1[0-9a-f]{2}){4}$')
        return bool(mac_addr_regex.match(mac_addr))


class PyVmomiCache(object):
    """ This class caches references to objects which are requested multiples times but not modified """

    def __init__(self, content, dc_name=None):
        self.content = content
        self.dc_name = dc_name
        self.networks = {}
        self.clusters = {}
        self.esx_hosts = {}
        self.parent_datacenters = {}

    def find_obj(self, content, types, name, confine_to_datacenter=True):
        """ Wrapper around find_obj to set datacenter context """
        result = find_obj(content, types, name)
        if result and confine_to_datacenter:
            if self.get_parent_datacenter(result).name != self.dc_name:
                result = None
                objects = self.get_all_objs(content, types, confine_to_datacenter=True)
                for obj in objects:
                    if name is None or obj.name == name:
                        return obj
        return result

    def get_all_objs(self, content, types, confine_to_datacenter=True):
        """ Wrapper around get_all_objs to set datacenter context """
        objects = get_all_objs(content, types)
        if confine_to_datacenter:
            if hasattr(objects, 'items'):
                # resource pools come back as a dictionary
                # make a copy
                tmpobjs = objects.copy()
                for k, v in objects.items():
                    parent_dc = self.get_parent_datacenter(k)
                    if parent_dc.name != self.dc_name:
                        tmpobjs.pop(k, None)
                objects = tmpobjs
            else:
                # everything else should be a list
                objects = [x for x in objects if self.get_parent_datacenter(x).name == self.dc_name]

        return objects

    def get_network(self, network):
        if network not in self.networks:
            self.networks[network] = self.find_obj(self.content, [vim.Network], network)

        return self.networks[network]

    def get_cluster(self, cluster):
        if cluster not in self.clusters:
            self.clusters[cluster] = self.find_obj(self.content, [vim.ClusterComputeResource], cluster)

        return self.clusters[cluster]

    def get_esx_host(self, host):
        if host not in self.esx_hosts:
            self.esx_hosts[host] = self.find_obj(self.content, [vim.HostSystem], host)

        return self.esx_hosts[host]

    def get_parent_datacenter(self, obj):
        """ Walk the parent tree to find the objects datacenter """
        if isinstance(obj, vim.Datacenter):
            return obj
        if obj in self.parent_datacenters:
            return self.parent_datacenters[obj]
        datacenter = None
        while True:
            if not hasattr(obj, 'parent'):
                break
            obj = obj.parent
            if isinstance(obj, vim.Datacenter):
                datacenter = obj
                break
        self.parent_datacenters[obj] = datacenter
        return datacenter


class PyVmomiHelper(PyVmomi):
    def __init__(self, module):
        super(PyVmomiHelper, self).__init__(module)
        self.device_helper = PyVmomiDeviceHelper(self.module)
        self.configspec = None
        self.change_detected = False
        self.customspec = None
        self.cache = PyVmomiCache(self.content, dc_name=self.params['datacenter'])

    def gather_facts(self, vm):
        return gather_vm_facts(self.content, vm)

    def remove_vm(self, vm):
        # https://www.vmware.com/support/developer/converter-sdk/conv60_apireference/vim.ManagedEntity.html#destroy
        if vm.summary.runtime.powerState.lower() == 'poweredon':
            self.module.fail_json(msg="Virtual machine %s found in 'powered on' state, "
                                      "please use 'force' parameter to remove or poweroff VM "
                                      "and try removing VM again." % vm.name)
        task = vm.Destroy()
        self.wait_for_task(task)

        if task.info.state == 'error':
            return {'changed': False, 'failed': True, 'msg': task.info.error.msg}
        else:
            return {'changed': True, 'failed': False}

    def configure_guestid(self, vm_obj, vm_creation=False):
        # guest_id is not required when using templates
        if self.params['template'] and not self.params['guest_id']:
            return

        # guest_id is only mandatory on VM creation
        if vm_creation and self.params['guest_id'] is None:
            self.module.fail_json(msg="guest_id attribute is mandatory for VM creation")

        if self.params['guest_id'] and \
                (vm_obj is None or self.params['guest_id'].lower() != vm_obj.summary.config.guestId.lower()):
            self.change_detected = True
            self.configspec.guestId = self.params['guest_id']

    def configure_resource_alloc_info(self, vm_obj):
        """
        Function to configure resource allocation information about virtual machine
        :param vm_obj: VM object in case of reconfigure, None in case of deploy
        :return: None
        """
        rai_change_detected = False
        memory_allocation = vim.ResourceAllocationInfo()
        cpu_allocation = vim.ResourceAllocationInfo()

        if 'hardware' in self.params:
            if 'mem_limit' in self.params['hardware']:
                mem_limit = None
                try:
                    mem_limit = int(self.params['hardware'].get('mem_limit'))
                except ValueError as e:
                    self.module.fail_json(msg="hardware.mem_limit attribute should be an integer value.")
                memory_allocation.limit = mem_limit
                if vm_obj is None or memory_allocation.limit != vm_obj.config.memoryAllocation.limit:
                    rai_change_detected = True

            if 'mem_reservation' in self.params['hardware']:
                mem_reservation = None
                try:
                    mem_reservation = int(self.params['hardware'].get('mem_reservation'))
                except ValueError as e:
                    self.module.fail_json(msg="hardware.mem_reservation should be an integer value.")

                memory_allocation.reservation = mem_reservation
                if vm_obj is None or \
                        memory_allocation.reservation != vm_obj.config.memoryAllocation.reservation:
                    rai_change_detected = True

            if 'cpu_limit' in self.params['hardware']:
                cpu_limit = None
                try:
                    cpu_limit = int(self.params['hardware'].get('cpu_limit'))
                except ValueError as e:
                    self.module.fail_json(msg="hardware.cpu_limit attribute should be an integer value.")
                cpu_allocation.limit = cpu_limit
                if vm_obj is None or cpu_allocation.limit != vm_obj.config.cpuAllocation.limit:
                    rai_change_detected = True

            if 'cpu_reservation' in self.params['hardware']:
                cpu_reservation = None
                try:
                    cpu_reservation = int(self.params['hardware'].get('cpu_reservation'))
                except ValueError as e:
                    self.module.fail_json(msg="hardware.cpu_reservation should be an integer value.")
                cpu_allocation.reservation = cpu_reservation
                if vm_obj is None or \
                        cpu_allocation.reservation != vm_obj.config.cpuAllocation.reservation:
                    rai_change_detected = True

        if rai_change_detected:
            self.configspec.memoryAllocation = memory_allocation
            self.configspec.cpuAllocation = cpu_allocation
            self.change_detected = True

    def configure_cpu_and_memory(self, vm_obj, vm_creation=False):
        # set cpu/memory/etc
        if 'hardware' in self.params:
            if 'num_cpus' in self.params['hardware']:
                try:
                    num_cpus = int(self.params['hardware']['num_cpus'])
                except ValueError as e:
                    self.module.fail_json(msg="hardware.num_cpus attribute should be an integer value.")

                if 'num_cpu_cores_per_socket' in self.params['hardware']:
                    try:
                        num_cpu_cores_per_socket = int(self.params['hardware']['num_cpu_cores_per_socket'])
                    except ValueError as e:
                        self.module.fail_json(msg="hardware.num_cpu_cores_per_socket attribute "
                                                  "should be an integer value.")
                    if num_cpus % num_cpu_cores_per_socket != 0:
                        self.module.fail_json(msg="hardware.num_cpus attribute should be a multiple "
                                                  "of hardware.num_cpu_cores_per_socket")

                    self.configspec.numCoresPerSocket = num_cpu_cores_per_socket
                    if vm_obj is None or self.configspec.numCoresPerSocket != vm_obj.config.hardware.numCoresPerSocket:
                        self.change_detected = True

                self.configspec.numCPUs = num_cpus
                if vm_obj is None or self.configspec.numCPUs != vm_obj.config.hardware.numCPU:
                    self.change_detected = True
            # num_cpu is mandatory for VM creation
            elif vm_creation and not self.params['template']:
                self.module.fail_json(msg="hardware.num_cpus attribute is mandatory for VM creation")

            if 'memory_mb' in self.params['hardware']:
                try:
                    self.configspec.memoryMB = int(self.params['hardware']['memory_mb'])
                except ValueError:
                    self.module.fail_json(msg="Failed to parse hardware.memory_mb value."
                                              " Please refer the documentation and provide"
                                              " correct value.")
                if vm_obj is None or self.configspec.memoryMB != vm_obj.config.hardware.memoryMB:
                    self.change_detected = True
            # memory_mb is mandatory for VM creation
            elif vm_creation and not self.params['template']:
                self.module.fail_json(msg="hardware.memory_mb attribute is mandatory for VM creation")

<<<<<<< HEAD
            if 'video_card' in self.params['hardware']:
                videocard = vim.vm.device.VirtualVideoCard()
                videocard.useAutoDetect = False
                if 'video_memory_kb' in self.params['hardware']['video_card']:
                    videocard.videoRamSizeInKB = int(self.params['hardware']['video_card']['video_memory_kb'])
                if 'enable_3d' in self.params['hardware']['video_card']:
                    videocard.enable3DSupport = self.params['hardware']['video_card']['enable_3d']
                if 'num_displays' in self.params['hardware']['video_card']:
                    videocard.numDisplays = int(self.params['hardware']['video_card']['num_displays'])

                vdevicespec = vim.vm.device.VirtualDeviceSpec()
                vdevicespec.device = videocard
                vdevicespec.operation = vim.vm.device.VirtualDeviceSpec.Operation.add
                self.configspec.deviceChange.append(vdevicespec)
                self.change_detected = True
                # TODO: add a check on vm_obj !

            if 'video_card' in self.params['hardware']:
                videocard = vim.vm.device.VirtualVideoCard()
                videocard.useAutoDetect = False
                if 'video_memory_kb' in self.params['hardware']['video_card']:
                    videocard.videoRamSizeInKB = int(self.params['hardware']['video_card']['video_memory_kb'])
                if 'enable_3d' in self.params['hardware']['video_card']:
                    videocard.enable3DSupport = self.params['hardware']['video_card']['enable_3d']
                if 'num_displays' in self.params['hardware']['video_card']:
                    videocard.numDisplays = int(self.params['hardware']['video_card']['num_displays'])

                vdevicespec = vim.vm.device.VirtualDeviceSpec()
                vdevicespec.device = videocard
                vdevicespec.operation = vim.vm.device.VirtualDeviceSpec.Operation.add
                self.configspec.deviceChange.append(vdevicespec)
                self.change_detected = True
                # TODO: add a check on vm_obj !
=======
>>>>>>> c65f3fdc
            if 'hotadd_memory' in self.params['hardware']:
                self.configspec.memoryHotAddEnabled = bool(self.params['hardware']['hotadd_memory'])
                if vm_obj is None or self.configspec.memoryHotAddEnabled != vm_obj.config.memoryHotAddEnabled:
                    self.change_detected = True

            if 'hotadd_cpu' in self.params['hardware']:
                self.configspec.cpuHotAddEnabled = bool(self.params['hardware']['hotadd_cpu'])
                if vm_obj is None or self.configspec.cpuHotAddEnabled != vm_obj.config.cpuHotAddEnabled:
                    self.change_detected = True

            if 'hotremove_cpu' in self.params['hardware']:
                self.configspec.cpuHotRemoveEnabled = bool(self.params['hardware']['hotremove_cpu'])
                if vm_obj is None or self.configspec.cpuHotRemoveEnabled != vm_obj.config.cpuHotRemoveEnabled:
                    self.change_detected = True

            if 'memory_reservation' in self.params['hardware']:
                memory_reservation_mb = 0
                try:
                    memory_reservation_mb = int(self.params['hardware']['memory_reservation'])
                except ValueError as e:
                    self.module.fail_json(msg="Failed to set memory_reservation value."
                                              "Valid value for memory_reservation value in MB (integer): %s" % e)

                mem_alloc = vim.ResourceAllocationInfo()
                mem_alloc.reservation = memory_reservation_mb
                self.configspec.memoryAllocation = mem_alloc
                if vm_obj is None or self.configspec.memoryAllocation.reservation != vm_obj.config.memoryAllocation.reservation:
                    self.change_detected = True

            if 'memory_reservation_lock' in self.params['hardware']:
                self.configspec.memoryReservationLockedToMax = bool(self.params['hardware']['memory_reservation_lock'])
                if vm_obj is None or self.configspec.memoryReservationLockedToMax != vm_obj.config.memoryReservationLockedToMax:
                    self.change_detected = True

    def configure_cdrom(self, vm_obj):
        # Configure the VM CD-ROM
        if "cdrom" in self.params and self.params["cdrom"]:
            if "type" not in self.params["cdrom"] or self.params["cdrom"]["type"] not in ["none", "client", "iso"]:
                self.module.fail_json(msg="cdrom.type is mandatory")
            if self.params["cdrom"]["type"] == "iso" and ("iso_path" not in self.params["cdrom"] or not self.params["cdrom"]["iso_path"]):
                self.module.fail_json(msg="cdrom.iso_path is mandatory in case cdrom.type is iso")

            if vm_obj and vm_obj.config.template:
                # Changing CD-ROM settings on a template is not supported
                return

            cdrom_spec = None
            cdrom_device = self.get_vm_cdrom_device(vm=vm_obj)
            iso_path = self.params["cdrom"]["iso_path"] if "iso_path" in self.params["cdrom"] else None
            if cdrom_device is None:
                # Creating new CD-ROM
                ide_device = self.get_vm_ide_device(vm=vm_obj)
                if ide_device is None:
                    # Creating new IDE device
                    ide_device = self.device_helper.create_ide_controller()
                    self.change_detected = True
                    self.configspec.deviceChange.append(ide_device)
                elif len(ide_device.device) > 3:
                    self.module.fail_json(msg="hardware.cdrom specified for a VM or template which already has 4 IDE devices of which none are a cdrom")

                cdrom_spec = self.device_helper.create_cdrom(ide_ctl=ide_device, cdrom_type=self.params["cdrom"]["type"], iso_path=iso_path)
                if vm_obj and vm_obj.runtime.powerState == vim.VirtualMachinePowerState.poweredOn:
                    cdrom_spec.device.connectable.connected = (self.params["cdrom"]["type"] != "none")

            elif not self.device_helper.is_equal_cdrom(vm_obj=vm_obj, cdrom_device=cdrom_device, cdrom_type=self.params["cdrom"]["type"], iso_path=iso_path):
                # Updating an existing CD-ROM
                if self.params["cdrom"]["type"] in ["client", "none"]:
                    cdrom_device.backing = vim.vm.device.VirtualCdrom.RemotePassthroughBackingInfo()
                elif self.params["cdrom"]["type"] == "iso":
                    cdrom_device.backing = vim.vm.device.VirtualCdrom.IsoBackingInfo(fileName=iso_path)
                cdrom_device.connectable = vim.vm.device.VirtualDevice.ConnectInfo()
                cdrom_device.connectable.allowGuestControl = True
                cdrom_device.connectable.startConnected = (self.params["cdrom"]["type"] != "none")
                if vm_obj and vm_obj.runtime.powerState == vim.VirtualMachinePowerState.poweredOn:
                    cdrom_device.connectable.connected = (self.params["cdrom"]["type"] != "none")

                cdrom_spec = vim.vm.device.VirtualDeviceSpec()
                cdrom_spec.operation = vim.vm.device.VirtualDeviceSpec.Operation.edit
                cdrom_spec.device = cdrom_device

            if cdrom_spec:
                self.change_detected = True
                self.configspec.deviceChange.append(cdrom_spec)

    def configure_hardware_params(self, vm_obj):
        """
        Function to configure hardware related configuration of virtual machine
        Args:
            vm_obj: virtual machine object
        """
        if 'hardware' in self.params:
            if 'max_connections' in self.params['hardware']:
                # maxMksConnections == max_connections
                self.configspec.maxMksConnections = int(self.params['hardware']['max_connections'])
                if vm_obj is None or self.configspec.maxMksConnections != vm_obj.config.hardware.maxMksConnections:
                    self.change_detected = True

            if 'nested_virt' in self.params['hardware']:
                self.configspec.nestedHVEnabled = bool(self.params['hardware']['nested_virt'])
                if vm_obj is None or self.configspec.nestedHVEnabled != bool(vm_obj.config.nestedHVEnabled):
                    self.change_detected = True

            if 'version' in self.params['hardware']:
                hw_version_check_failed = False
                temp_version = self.params['hardware'].get('version', 10)
                try:
                    temp_version = int(temp_version)
                except ValueError:
                    hw_version_check_failed = True

                if temp_version not in range(3, 15):
                    hw_version_check_failed = True

                if hw_version_check_failed:
                    self.module.fail_json(msg="Failed to set hardware.version '%s' value as valid"
                                              " values range from 3 (ESX 2.x) to 14 (ESXi 6.5 and greater)." % temp_version)
                # Hardware version is denoted as "vmx-10"
                version = "vmx-%02d" % temp_version
                self.configspec.version = version
                if vm_obj is None or self.configspec.version != vm_obj.config.version:
                    self.change_detected = True
                if vm_obj is not None:
                    # VM exists and we need to update the hardware version
                    current_version = vm_obj.config.version
                    # current_version = "vmx-10"
                    version_digit = int(current_version.split("-", 1)[-1])
                    if temp_version < version_digit:
                        self.module.fail_json(msg="Current hardware version '%d' which is greater than the specified"
                                                  " version '%d'. Downgrading hardware version is"
                                                  " not supported. Please specify version greater"
                                                  " than the current version." % (version_digit,
                                                                                  temp_version))
                    new_version = "vmx-%02d" % temp_version
                    try:
                        task = vm_obj.UpgradeVM_Task(new_version)
                        self.wait_for_task(task)
                        if task.info.state != 'error':
                            self.change_detected = True
                    except vim.fault.AlreadyUpgraded:
                        # Don't fail if VM is already upgraded.
                        pass

    def get_vm_cdrom_device(self, vm=None):
        if vm is None:
            return None

        for device in vm.config.hardware.device:
            if isinstance(device, vim.vm.device.VirtualCdrom):
                return device

        return None

    def get_vm_ide_device(self, vm=None):
        if vm is None:
            return None

        for device in vm.config.hardware.device:
            if isinstance(device, vim.vm.device.VirtualIDEController):
                return device

        return None

    def get_vm_network_interfaces(self, vm=None):
        if vm is None:
            return []

        device_list = []
        for device in vm.config.hardware.device:
            if isinstance(device, vim.vm.device.VirtualPCNet32) or \
               isinstance(device, vim.vm.device.VirtualVmxnet2) or \
               isinstance(device, vim.vm.device.VirtualVmxnet3) or \
               isinstance(device, vim.vm.device.VirtualE1000) or \
               isinstance(device, vim.vm.device.VirtualE1000e) or \
               isinstance(device, vim.vm.device.VirtualSriovEthernetCard):
                device_list.append(device)

        return device_list

    def sanitize_network_params(self):
        """
        Function to sanitize user provided network provided params

        Returns: A sanitized list of network params, else fails

        """
        network_devices = list()
        # Clean up user data here
        for network in self.params['networks']:
            if 'name' not in network and 'vlan' not in network:
                self.module.fail_json(msg="Please specify at least a network name or"
                                          " a VLAN name under VM network list.")

            if 'name' in network and find_obj(self.content, [vim.Network], network['name']) is None:
                self.module.fail_json(msg="Network '%(name)s' does not exist." % network)
            elif 'vlan' in network:
                dvps = self.cache.get_all_objs(self.content, [vim.dvs.DistributedVirtualPortgroup])
                for dvp in dvps:
                    if hasattr(dvp.config.defaultPortConfig, 'vlan') and \
                            dvp.config.defaultPortConfig.vlan.vlanId == int(network['vlan']):
                        network['name'] = dvp.config.name
                        break
                    if dvp.config.name == str(network['vlan']):
                        network['name'] = dvp.config.name
                        break
                else:
                    self.module.fail_json(msg="VLAN '%(vlan)s' does not exist." % network)

            if 'type' in network:
                if network['type'] not in ['dhcp', 'static']:
                    self.module.fail_json(msg="Network type '%(type)s' is not a valid parameter."
                                              " Valid parameters are ['dhcp', 'static']." % network)
                if network['type'] != 'static' and ('ip' in network or 'netmask' in network):
                    self.module.fail_json(msg='Static IP information provided for network "%(name)s",'
                                              ' but "type" is set to "%(type)s".' % network)
            else:
                # Type is optional parameter, if user provided IP or Subnet assume
                # network type as 'static'
                if 'ip' in network or 'netmask' in network:
                    network['type'] = 'static'
                else:
                    # User wants network type as 'dhcp'
                    network['type'] = 'dhcp'

            if network.get('type') == 'static':
                if 'ip' in network and 'netmask' not in network:
                    self.module.fail_json(msg="'netmask' is required if 'ip' is"
                                              " specified under VM network list.")
                if 'ip' not in network and 'netmask' in network:
                    self.module.fail_json(msg="'ip' is required if 'netmask' is"
                                              " specified under VM network list.")

            validate_device_types = ['pcnet32', 'vmxnet2', 'vmxnet3', 'e1000', 'e1000e', 'sriov']
            if 'device_type' in network and network['device_type'] not in validate_device_types:
                self.module.fail_json(msg="Device type specified '%s' is not valid."
                                          " Please specify correct device"
                                          " type from ['%s']." % (network['device_type'],
                                                                  "', '".join(validate_device_types)))

            if 'mac' in network and not PyVmomiDeviceHelper.is_valid_mac_addr(network['mac']):
                self.module.fail_json(msg="Device MAC address '%s' is invalid."
                                          " Please provide correct MAC address." % network['mac'])

            network_devices.append(network)

        return network_devices

    def configure_network(self, vm_obj):
        # Ignore empty networks, this permits to keep networks when deploying a template/cloning a VM
        if len(self.params['networks']) == 0:
            return

        network_devices = self.sanitize_network_params()

        # List current device for Clone or Idempotency
        current_net_devices = self.get_vm_network_interfaces(vm=vm_obj)
        if len(network_devices) < len(current_net_devices):
            self.module.fail_json(msg="Given network device list is lesser than current VM device list (%d < %d). "
                                      "Removing interfaces is not allowed"
                                      % (len(network_devices), len(current_net_devices)))

        for key in range(0, len(network_devices)):
            nic_change_detected = False
            network_name = network_devices[key]['name']
            if key < len(current_net_devices) and (vm_obj or self.params['template']):
                # We are editing existing network devices, this is either when
                # are cloning from VM or Template
                nic = vim.vm.device.VirtualDeviceSpec()
                nic.operation = vim.vm.device.VirtualDeviceSpec.Operation.edit

                nic.device = current_net_devices[key]
                if ('wake_on_lan' in network_devices[key] and
                        nic.device.wakeOnLanEnabled != network_devices[key].get('wake_on_lan')):
                    nic.device.wakeOnLanEnabled = network_devices[key].get('wake_on_lan')
                    nic_change_detected = True
                if ('start_connected' in network_devices[key] and
                        nic.device.connectable.startConnected != network_devices[key].get('start_connected')):
                    nic.device.connectable.startConnected = network_devices[key].get('start_connected')
                    nic_change_detected = True
                if ('allow_guest_control' in network_devices[key] and
                        nic.device.connectable.allowGuestControl != network_devices[key].get('allow_guest_control')):
                    nic.device.connectable.allowGuestControl = network_devices[key].get('allow_guest_control')
                    nic_change_detected = True

                if nic.device.deviceInfo.summary != network_name:
                    nic.device.deviceInfo.summary = network_name
                    nic_change_detected = True
                if 'device_type' in network_devices[key]:
                    device = self.device_helper.get_device(network_devices[key]['device_type'], network_name)
                    device_class = type(device)
                    if not isinstance(nic.device, device_class):
                        self.module.fail_json(msg="Changing the device type is not possible when interface is already present. "
                                                  "The failing device type is %s" % network_devices[key]['device_type'])
                # Changing mac address has no effect when editing interface
                if 'mac' in network_devices[key] and nic.device.macAddress != current_net_devices[key].macAddress:
                    self.module.fail_json(msg="Changing MAC address has not effect when interface is already present. "
                                              "The failing new MAC address is %s" % nic.device.macAddress)

            else:
                # Default device type is vmxnet3, VMWare best practice
                device_type = network_devices[key].get('device_type', 'vmxnet3')
                nic = self.device_helper.create_nic(device_type,
                                                    'Network Adapter %s' % (key + 1),
                                                    network_devices[key])
                nic.operation = vim.vm.device.VirtualDeviceSpec.Operation.add
                nic_change_detected = True

            if hasattr(self.cache.get_network(network_name), 'portKeys'):
                # VDS switch
                pg_obj = find_obj(self.content, [vim.dvs.DistributedVirtualPortgroup], network_name)

                if (nic.device.backing and
                   (not hasattr(nic.device.backing, 'port') or
                    (nic.device.backing.port.portgroupKey != pg_obj.key or
                     nic.device.backing.port.switchUuid != pg_obj.config.distributedVirtualSwitch.uuid))):
                    nic_change_detected = True

                dvs_port_connection = vim.dvs.PortConnection()
                dvs_port_connection.portgroupKey = pg_obj.key
                # If user specifies distributed port group without associating to the hostsystem on which
                # virtual machine is going to be deployed then we get error. We can infer that there is no
                # association between given distributed port group and host system.
                host_system = self.params.get('esxi_hostname')
                if host_system and host_system not in [host.config.host.name for host in pg_obj.config.distributedVirtualSwitch.config.host]:
                    self.module.fail_json(msg="It seems that host system '%s' is not associated with distributed"
                                              " virtual portgroup '%s'. Please make sure host system is associated"
                                              " with given distributed virtual portgroup" % (host_system, pg_obj.name))
                # TODO: (akasurde) There is no way to find association between resource pool and distributed virtual portgroup
                # For now, check if we are able to find distributed virtual switch
                if not pg_obj.config.distributedVirtualSwitch:
                    self.module.fail_json(msg="Failed to find distributed virtual switch which is associated with"
                                              " distributed virtual portgroup '%s'. Make sure hostsystem is associated with"
                                              " the given distributed virtual portgroup." % pg_obj.name)
                dvs_port_connection.switchUuid = pg_obj.config.distributedVirtualSwitch.uuid
                nic.device.backing = vim.vm.device.VirtualEthernetCard.DistributedVirtualPortBackingInfo()
                nic.device.backing.port = dvs_port_connection

            elif isinstance(self.cache.get_network(network_name), vim.OpaqueNetwork):
                # NSX-T Logical Switch
                nic.device.backing = vim.vm.device.VirtualEthernetCard.OpaqueNetworkBackingInfo()
                network_id = self.cache.get_network(network_name).summary.opaqueNetworkId
                nic.device.backing.opaqueNetworkType = 'nsx.LogicalSwitch'
                nic.device.backing.opaqueNetworkId = network_id
                nic.device.deviceInfo.summary = 'nsx.LogicalSwitch: %s' % network_id
            else:
                # vSwitch
                if not isinstance(nic.device.backing, vim.vm.device.VirtualEthernetCard.NetworkBackingInfo):
                    nic.device.backing = vim.vm.device.VirtualEthernetCard.NetworkBackingInfo()
                    nic_change_detected = True

                net_obj = self.cache.get_network(network_name)
                if nic.device.backing.network != net_obj:
                    nic.device.backing.network = net_obj
                    nic_change_detected = True

                if nic.device.backing.deviceName != network_name:
                    nic.device.backing.deviceName = network_name
                    nic_change_detected = True

            if nic_change_detected:
                self.configspec.deviceChange.append(nic)
                self.change_detected = True

    def configure_vapp_properties(self, vm_obj):
        if len(self.params['vapp_properties']) == 0:
            return

        for x in self.params['vapp_properties']:
            if not x.get('id'):
                self.module.fail_json(msg="id is required to set vApp property")

        new_vmconfig_spec = vim.vApp.VmConfigSpec()

        # This is primarily for vcsim/integration tests, unset vAppConfig was not seen on my deployments
        orig_spec = vm_obj.config.vAppConfig if vm_obj.config.vAppConfig else new_vmconfig_spec

        vapp_properties_current = dict((x.id, x) for x in orig_spec.property)
        vapp_properties_to_change = dict((x['id'], x) for x in self.params['vapp_properties'])

        # each property must have a unique key
        # init key counter with max value + 1
        all_keys = [x.key for x in orig_spec.property]
        new_property_index = max(all_keys) + 1 if all_keys else 0

        for property_id, property_spec in vapp_properties_to_change.items():
            is_property_changed = False
            new_vapp_property_spec = vim.vApp.PropertySpec()

            if property_id in vapp_properties_current:
                if property_spec.get('operation') == 'remove':
                    new_vapp_property_spec.operation = 'remove'
                    new_vapp_property_spec.removeKey = vapp_properties_current[property_id].key
                    is_property_changed = True
                else:
                    # this is 'edit' branch
                    new_vapp_property_spec.operation = 'edit'
                    new_vapp_property_spec.info = vapp_properties_current[property_id]
                    try:
                        for property_name, property_value in property_spec.items():

                            if property_name == 'operation':
                                # operation is not an info object property
                                # if set to anything other than 'remove' we don't fail
                                continue

                            # Updating attributes only if needed
                            if getattr(new_vapp_property_spec.info, property_name) != property_value:
                                setattr(new_vapp_property_spec.info, property_name, property_value)
                                is_property_changed = True

                    except Exception as e:
                        self.module.fail_json(msg="Failed to set vApp property field='%s' and value='%s'. Error: %s"
                                              % (property_name, property_value, to_text(e)))
            else:
                if property_spec.get('operation') == 'remove':
                    # attemp to delete non-existent property
                    continue

                # this is add new property branch
                new_vapp_property_spec.operation = 'add'

                property_info = vim.vApp.PropertyInfo()
                property_info.classId = property_spec.get('classId')
                property_info.instanceId = property_spec.get('instanceId')
                property_info.id = property_spec.get('id')
                property_info.category = property_spec.get('category')
                property_info.label = property_spec.get('label')
                property_info.type = property_spec.get('type', 'string')
                property_info.userConfigurable = property_spec.get('userConfigurable', True)
                property_info.defaultValue = property_spec.get('defaultValue')
                property_info.value = property_spec.get('value', '')
                property_info.description = property_spec.get('description')

                new_vapp_property_spec.info = property_info
                new_vapp_property_spec.info.key = new_property_index
                new_property_index += 1
                is_property_changed = True
            if is_property_changed:
                new_vmconfig_spec.property.append(new_vapp_property_spec)
        if new_vmconfig_spec.property:
            self.configspec.vAppConfig = new_vmconfig_spec
            self.change_detected = True

    def customize_customvalues(self, vm_obj, config_spec):
        if len(self.params['customvalues']) == 0:
            return

        vm_custom_spec = config_spec
        vm_custom_spec.extraConfig = []

        changed = False
        facts = self.gather_facts(vm_obj)
        for kv in self.params['customvalues']:
            if 'key' not in kv or 'value' not in kv:
                self.module.exit_json(msg="customvalues items required both 'key' and 'value fields.")

            # If kv is not kv fetched from facts, change it
            if kv['key'] not in facts['customvalues'] or facts['customvalues'][kv['key']] != kv['value']:
                option = vim.option.OptionValue()
                option.key = kv['key']
                option.value = kv['value']

                vm_custom_spec.extraConfig.append(option)
                changed = True

        if changed:
            self.change_detected = True

    def customize_vm(self, vm_obj):

        # User specified customization specification
        custom_spec_name = self.params.get('customization_spec')
        if custom_spec_name:
            cc_mgr = self.content.customizationSpecManager
            if cc_mgr.DoesCustomizationSpecExist(name=custom_spec_name):
                temp_spec = cc_mgr.GetCustomizationSpec(name=custom_spec_name)
                self.customspec = temp_spec.spec
                return
            else:
                self.module.fail_json(msg="Unable to find customization specification"
                                          " '%s' in given configuration." % custom_spec_name)

        # Network settings
        adaptermaps = []
        for network in self.params['networks']:

            guest_map = vim.vm.customization.AdapterMapping()
            guest_map.adapter = vim.vm.customization.IPSettings()

            if 'ip' in network and 'netmask' in network:
                guest_map.adapter.ip = vim.vm.customization.FixedIp()
                guest_map.adapter.ip.ipAddress = str(network['ip'])
                guest_map.adapter.subnetMask = str(network['netmask'])
            elif 'type' in network and network['type'] == 'dhcp':
                guest_map.adapter.ip = vim.vm.customization.DhcpIpGenerator()

            if 'gateway' in network:
                guest_map.adapter.gateway = network['gateway']

            # On Windows, DNS domain and DNS servers can be set by network interface
            # https://pubs.vmware.com/vi3/sdk/ReferenceGuide/vim.vm.customization.IPSettings.html
            if 'domain' in network:
                guest_map.adapter.dnsDomain = network['domain']
            elif 'domain' in self.params['customization']:
                guest_map.adapter.dnsDomain = self.params['customization']['domain']

            if 'dns_servers' in network:
                guest_map.adapter.dnsServerList = network['dns_servers']
            elif 'dns_servers' in self.params['customization']:
                guest_map.adapter.dnsServerList = self.params['customization']['dns_servers']

            adaptermaps.append(guest_map)

        # Global DNS settings
        globalip = vim.vm.customization.GlobalIPSettings()
        if 'dns_servers' in self.params['customization']:
            globalip.dnsServerList = self.params['customization']['dns_servers']

        # TODO: Maybe list the different domains from the interfaces here by default ?
        if 'dns_suffix' in self.params['customization']:
            globalip.dnsSuffixList = self.params['customization']['dns_suffix']
        elif 'domain' in self.params['customization']:
            globalip.dnsSuffixList = self.params['customization']['domain']

        if self.params['guest_id']:
            guest_id = self.params['guest_id']
        else:
            guest_id = vm_obj.summary.config.guestId

        # For windows guest OS, use SysPrep
        # https://pubs.vmware.com/vi3/sdk/ReferenceGuide/vim.vm.customization.Sysprep.html#field_detail
        if 'win' in guest_id:
            ident = vim.vm.customization.Sysprep()

            ident.userData = vim.vm.customization.UserData()

            # Setting hostName, orgName and fullName is mandatory, so we set some default when missing
            ident.userData.computerName = vim.vm.customization.FixedName()
            ident.userData.computerName.name = str(self.params['customization'].get('hostname', self.params['name'].split('.')[0]))
            ident.userData.fullName = str(self.params['customization'].get('fullname', 'Administrator'))
            ident.userData.orgName = str(self.params['customization'].get('orgname', 'ACME'))

            if 'productid' in self.params['customization']:
                ident.userData.productId = str(self.params['customization']['productid'])

            ident.guiUnattended = vim.vm.customization.GuiUnattended()

            if 'autologon' in self.params['customization']:
                ident.guiUnattended.autoLogon = self.params['customization']['autologon']
                ident.guiUnattended.autoLogonCount = self.params['customization'].get('autologoncount', 1)

            if 'timezone' in self.params['customization']:
                ident.guiUnattended.timeZone = self.params['customization']['timezone']

            ident.identification = vim.vm.customization.Identification()

            if self.params['customization'].get('password', '') != '':
                ident.guiUnattended.password = vim.vm.customization.Password()
                ident.guiUnattended.password.value = str(self.params['customization']['password'])
                ident.guiUnattended.password.plainText = True

            if 'joindomain' in self.params['customization']:
                if 'domainadmin' not in self.params['customization'] or 'domainadminpassword' not in self.params['customization']:
                    self.module.fail_json(msg="'domainadmin' and 'domainadminpassword' entries are mandatory in 'customization' section to use "
                                              "joindomain feature")

                ident.identification.domainAdmin = str(self.params['customization']['domainadmin'])
                ident.identification.joinDomain = str(self.params['customization']['joindomain'])
                ident.identification.domainAdminPassword = vim.vm.customization.Password()
                ident.identification.domainAdminPassword.value = str(self.params['customization']['domainadminpassword'])
                ident.identification.domainAdminPassword.plainText = True

            elif 'joinworkgroup' in self.params['customization']:
                ident.identification.joinWorkgroup = str(self.params['customization']['joinworkgroup'])

            if 'runonce' in self.params['customization']:
                ident.guiRunOnce = vim.vm.customization.GuiRunOnce()
                ident.guiRunOnce.commandList = self.params['customization']['runonce']

        else:
            # FIXME: We have no clue whether this non-Windows OS is actually Linux, hence it might fail!

            # For Linux guest OS, use LinuxPrep
            # https://pubs.vmware.com/vi3/sdk/ReferenceGuide/vim.vm.customization.LinuxPrep.html
            ident = vim.vm.customization.LinuxPrep()

            # TODO: Maybe add domain from interface if missing ?
            if 'domain' in self.params['customization']:
                ident.domain = str(self.params['customization']['domain'])

            ident.hostName = vim.vm.customization.FixedName()
            hostname = str(self.params['customization'].get('hostname', self.params['name'].split('.')[0]))
            # Remove all characters except alphanumeric and minus which is allowed by RFC 952
            valid_hostname = re.sub(r"[^a-zA-Z0-9\-]", "", hostname)
            ident.hostName.name = valid_hostname

        self.customspec = vim.vm.customization.Specification()
        self.customspec.nicSettingMap = adaptermaps
        self.customspec.globalIPSettings = globalip
        self.customspec.identity = ident

    def get_vm_scsi_controller(self, vm_obj):
        # If vm_obj doesn't exist there is no SCSI controller to find
        if vm_obj is None:
            return None

        for device in vm_obj.config.hardware.device:
            if self.device_helper.is_scsi_controller(device):
                scsi_ctl = vim.vm.device.VirtualDeviceSpec()
                scsi_ctl.device = device
                return scsi_ctl

        return None

    def get_configured_disk_size(self, expected_disk_spec):
        # what size is it?
        if [x for x in expected_disk_spec.keys() if x.startswith('size_') or x == 'size']:
            # size, size_tb, size_gb, size_mb, size_kb
            if 'size' in expected_disk_spec:
                size_regex = re.compile(r'(\d+(?:\.\d+)?)([tgmkTGMK][bB])')
                disk_size_m = size_regex.match(expected_disk_spec['size'])
                try:
                    if disk_size_m:
                        expected = disk_size_m.group(1)
                        unit = disk_size_m.group(2)
                    else:
                        raise ValueError

                    if re.match(r'\d+\.\d+', expected):
                        # We found float value in string, let's typecast it
                        expected = float(expected)
                    else:
                        # We found int value in string, let's typecast it
                        expected = int(expected)

                    if not expected or not unit:
                        raise ValueError

                except (TypeError, ValueError, NameError):
                    # Common failure
                    self.module.fail_json(msg="Failed to parse disk size please review value"
                                              " provided using documentation.")
            else:
                param = [x for x in expected_disk_spec.keys() if x.startswith('size_')][0]
                unit = param.split('_')[-1].lower()
                expected = [x[1] for x in expected_disk_spec.items() if x[0].startswith('size_')][0]
                expected = int(expected)

            disk_units = dict(tb=3, gb=2, mb=1, kb=0)
            if unit in disk_units:
                unit = unit.lower()
                return expected * (1024 ** disk_units[unit])
            else:
                self.module.fail_json(msg="%s is not a supported unit for disk size."
                                          " Supported units are ['%s']." % (unit,
                                                                            "', '".join(disk_units.keys())))

        # No size found but disk, fail
        self.module.fail_json(
            msg="No size, size_kb, size_mb, size_gb or size_tb attribute found into disk configuration")

    def configure_disks(self, vm_obj):
        # Ignore empty disk list, this permits to keep disks when deploying a template/cloning a VM
        if len(self.params['disk']) == 0:
            return

        scsi_ctl = self.get_vm_scsi_controller(vm_obj)

        # Create scsi controller only if we are deploying a new VM, not a template or reconfiguring
        if vm_obj is None or scsi_ctl is None:
            scsi_ctl = self.device_helper.create_scsi_controller(self.get_scsi_type())
            self.change_detected = True
            self.configspec.deviceChange.append(scsi_ctl)

        disks = [x for x in vm_obj.config.hardware.device if isinstance(x, vim.vm.device.VirtualDisk)] \
            if vm_obj is not None else None

        if disks is not None and self.params.get('disk') and len(self.params.get('disk')) < len(disks):
            self.module.fail_json(msg="Provided disks configuration has less disks than "
                                      "the target object (%d vs %d)" % (len(self.params.get('disk')), len(disks)))

        disk_index = 0
        for expected_disk_spec in self.params.get('disk'):
            disk_modified = False
            # If we are manipulating and existing objects which has disks and disk_index is in disks
            if vm_obj is not None and disks is not None and disk_index < len(disks):
                diskspec = vim.vm.device.VirtualDeviceSpec()
                # set the operation to edit so that it knows to keep other settings
                diskspec.operation = vim.vm.device.VirtualDeviceSpec.Operation.edit
                diskspec.device = disks[disk_index]
            else:
                diskspec = self.device_helper.create_scsi_disk(scsi_ctl, disk_index)
                disk_modified = True

            # is it thin?
            if 'type' in expected_disk_spec:
                disk_type = expected_disk_spec.get('type', '').lower()
                if disk_type == 'thin':
                    diskspec.device.backing.thinProvisioned = True
                elif disk_type == 'eagerzeroedthick':
                    diskspec.device.backing.eagerlyScrub = True

            # which datastore?
            if expected_disk_spec.get('datastore'):
                # TODO: This is already handled by the relocation spec,
                # but it needs to eventually be handled for all the
                # other disks defined
                pass

            # increment index for next disk search
            disk_index += 1
            # index 7 is reserved to SCSI controller
            if disk_index == 7:
                disk_index += 1

            kb = self.get_configured_disk_size(expected_disk_spec)
            # VMWare doesn't allow to reduce disk sizes
            if kb < diskspec.device.capacityInKB:
                self.module.fail_json(
                    msg="Given disk size is smaller than found (%d < %d). Reducing disks is not allowed." %
                        (kb, diskspec.device.capacityInKB))

            if kb != diskspec.device.capacityInKB or disk_modified:
                diskspec.device.capacityInKB = kb
                self.configspec.deviceChange.append(diskspec)

                self.change_detected = True

    def select_host(self):
        hostsystem = self.cache.get_esx_host(self.params['esxi_hostname'])
        if not hostsystem:
            self.module.fail_json(msg='Failed to find ESX host "%(esxi_hostname)s"' % self.params)
        if hostsystem.runtime.connectionState != 'connected' or hostsystem.runtime.inMaintenanceMode:
            self.module.fail_json(msg='ESXi "%(esxi_hostname)s" is in invalid state or in maintenance mode.' % self.params)
        return hostsystem

    def autoselect_datastore(self):
        datastore = None
        datastores = self.cache.get_all_objs(self.content, [vim.Datastore])

        if datastores is None or len(datastores) == 0:
            self.module.fail_json(msg="Unable to find a datastore list when autoselecting")

        datastore_freespace = 0
        for ds in datastores:
            if ds.summary.freeSpace > datastore_freespace:
                datastore = ds
                datastore_freespace = ds.summary.freeSpace

        return datastore

    def get_recommended_datastore(self, datastore_cluster_obj=None):
        """
        Function to return Storage DRS recommended datastore from datastore cluster
        Args:
            datastore_cluster_obj: datastore cluster managed object

        Returns: Name of recommended datastore from the given datastore cluster

        """
        if datastore_cluster_obj is None:
            return None
        # Check if Datastore Cluster provided by user is SDRS ready
        sdrs_status = datastore_cluster_obj.podStorageDrsEntry.storageDrsConfig.podConfig.enabled
        if sdrs_status:
            # We can get storage recommendation only if SDRS is enabled on given datastorage cluster
            pod_sel_spec = vim.storageDrs.PodSelectionSpec()
            pod_sel_spec.storagePod = datastore_cluster_obj
            storage_spec = vim.storageDrs.StoragePlacementSpec()
            storage_spec.podSelectionSpec = pod_sel_spec
            storage_spec.type = 'create'

            try:
                rec = self.content.storageResourceManager.RecommendDatastores(storageSpec=storage_spec)
                rec_action = rec.recommendations[0].action[0]
                return rec_action.destination.name
            except Exception as e:
                # There is some error so we fall back to general workflow
                pass
        datastore = None
        datastore_freespace = 0
        for ds in datastore_cluster_obj.childEntity:
            if isinstance(ds, vim.Datastore) and ds.summary.freeSpace > datastore_freespace:
                # If datastore field is provided, filter destination datastores
                datastore = ds
                datastore_freespace = ds.summary.freeSpace
        if datastore:
            return datastore.name
        return None

    def select_datastore(self, vm_obj=None):
        datastore = None
        datastore_name = None

        if len(self.params['disk']) != 0:
            # TODO: really use the datastore for newly created disks
            if 'autoselect_datastore' in self.params['disk'][0] and self.params['disk'][0]['autoselect_datastore']:
                datastores = self.cache.get_all_objs(self.content, [vim.Datastore])
                datastores = [x for x in datastores if self.cache.get_parent_datacenter(x).name == self.params['datacenter']]
                if datastores is None or len(datastores) == 0:
                    self.module.fail_json(msg="Unable to find a datastore list when autoselecting")

                datastore_freespace = 0
                for ds in datastores:
                    if (ds.summary.freeSpace > datastore_freespace) or (ds.summary.freeSpace == datastore_freespace and not datastore):
                        # If datastore field is provided, filter destination datastores
                        if 'datastore' in self.params['disk'][0] and \
                                isinstance(self.params['disk'][0]['datastore'], str) and \
                                ds.name.find(self.params['disk'][0]['datastore']) < 0:
                            continue

                        datastore = ds
                        datastore_name = datastore.name
                        datastore_freespace = ds.summary.freeSpace

            elif 'datastore' in self.params['disk'][0]:
                datastore_name = self.params['disk'][0]['datastore']
                # Check if user has provided datastore cluster first
                datastore_cluster = self.cache.find_obj(self.content, [vim.StoragePod], datastore_name)
                if datastore_cluster:
                    # If user specified datastore cluster so get recommended datastore
                    datastore_name = self.get_recommended_datastore(datastore_cluster_obj=datastore_cluster)
                # Check if get_recommended_datastore or user specified datastore exists or not
                datastore = self.cache.find_obj(self.content, [vim.Datastore], datastore_name)
            else:
                self.module.fail_json(msg="Either datastore or autoselect_datastore should be provided to select datastore")

        if not datastore and self.params['template']:
            # use the template's existing DS
            disks = [x for x in vm_obj.config.hardware.device if isinstance(x, vim.vm.device.VirtualDisk)]
            if disks:
                datastore = disks[0].backing.datastore
                datastore_name = datastore.name
            # validation
            if datastore:
                dc = self.cache.get_parent_datacenter(datastore)
                if dc.name != self.params['datacenter']:
                    datastore = self.autoselect_datastore()
                    datastore_name = datastore.name

        if not datastore:
            if len(self.params['disk']) != 0 or self.params['template'] is None:
                self.module.fail_json(msg="Unable to find the datastore with given parameters."
                                          " This could mean, %s is a non-existent virtual machine and module tried to"
                                          " deploy it as new virtual machine with no disk. Please specify disks parameter"
                                          " or specify template to clone from." % self.params['name'])
            self.module.fail_json(msg="Failed to find a matching datastore")

        return datastore, datastore_name

    def obj_has_parent(self, obj, parent):
        if obj is None and parent is None:
            raise AssertionError()
        current_parent = obj

        while True:
            if current_parent.name == parent.name:
                return True

            # Check if we have reached till root folder
            moid = current_parent._moId
            if moid in ['group-d1', 'ha-folder-root']:
                return False

            current_parent = current_parent.parent
            if current_parent is None:
                return False

    def select_resource_pool_by_name(self, resource_pool_name):
        resource_pool = self.cache.find_obj(self.content, [vim.ResourcePool], resource_pool_name)
        if resource_pool is None:
            self.module.fail_json(msg='Could not find resource_pool "%s"' % resource_pool_name)
        return resource_pool

    def select_resource_pool_by_host(self, host):
        resource_pools = self.cache.get_all_objs(self.content, [vim.ResourcePool])
        for rp in resource_pools.items():
            if not rp[0]:
                continue

            if not hasattr(rp[0], 'parent') or not rp[0].parent:
                continue

            # Find resource pool on host
            if self.obj_has_parent(rp[0].parent, host.parent):
                # If no resource_pool selected or it's the selected pool, return it
                if self.module.params['resource_pool'] is None or rp[0].name == self.module.params['resource_pool']:
                    return rp[0]

        if self.module.params['resource_pool'] is not None:
            self.module.fail_json(msg="Could not find resource_pool %s for selected host %s"
                                  % (self.module.params['resource_pool'], host.name))
        else:
            self.module.fail_json(msg="Failed to find a resource group for %s" % host.name)

    def get_scsi_type(self):
        disk_controller_type = "paravirtual"
        # set cpu/memory/etc
        if 'hardware' in self.params:
            if 'scsi' in self.params['hardware']:
                if self.params['hardware']['scsi'] in ['buslogic', 'paravirtual', 'lsilogic', 'lsilogicsas']:
                    disk_controller_type = self.params['hardware']['scsi']
                else:
                    self.module.fail_json(msg="hardware.scsi attribute should be 'paravirtual' or 'lsilogic'")
        return disk_controller_type

    def find_folder(self, searchpath):
        """ Walk inventory objects one position of the searchpath at a time """

        # split the searchpath so we can iterate through it
        paths = [x.replace('/', '') for x in searchpath.split('/')]
        paths_total = len(paths) - 1
        position = 0

        # recursive walk while looking for next element in searchpath
        root = self.content.rootFolder
        while root and position <= paths_total:
            change = False
            if hasattr(root, 'childEntity'):
                for child in root.childEntity:
                    if child.name == paths[position]:
                        root = child
                        position += 1
                        change = True
                        break
            elif isinstance(root, vim.Datacenter):
                if hasattr(root, 'vmFolder'):
                    if root.vmFolder.name == paths[position]:
                        root = root.vmFolder
                        position += 1
                        change = True
            else:
                root = None

            if not change:
                root = None

        return root

    def get_resource_pool(self):
        resource_pool = None
        # highest priority, resource_pool given.
        if self.params['resource_pool']:
            resource_pool = self.select_resource_pool_by_name(self.params['resource_pool'])
        # next priority, esxi hostname given.
        elif self.params['esxi_hostname']:
            host = self.select_host()
            resource_pool = self.select_resource_pool_by_host(host)
        # next priority, cluster given, take the root of the pool
        elif self.params['cluster']:
            cluster = self.cache.get_cluster(self.params['cluster'])
            if cluster is None:
                self.module.fail_json(msg="Unable to find cluster '%(cluster)s'" % self.params)
            resource_pool = cluster.resourcePool
        # fallback, pick any RP
        else:
            resource_pool = self.select_resource_pool_by_name(self.params['resource_pool'])

        if resource_pool is None:
            self.module.fail_json(msg='Unable to find resource pool, need esxi_hostname, resource_pool, or cluster')

        return resource_pool

    def deploy_vm(self):
        # https://github.com/vmware/pyvmomi-community-samples/blob/master/samples/clone_vm.py
        # https://www.vmware.com/support/developer/vc-sdk/visdk25pubs/ReferenceGuide/vim.vm.CloneSpec.html
        # https://www.vmware.com/support/developer/vc-sdk/visdk25pubs/ReferenceGuide/vim.vm.ConfigSpec.html
        # https://www.vmware.com/support/developer/vc-sdk/visdk41pubs/ApiReference/vim.vm.RelocateSpec.html

        # FIXME:
        #   - static IPs

        self.folder = self.params.get('folder', None)
        if self.folder is None:
            self.module.fail_json(msg="Folder is required parameter while deploying new virtual machine")

        # Prepend / if it was missing from the folder path, also strip trailing slashes
        if not self.folder.startswith('/'):
            self.folder = '/%(folder)s' % self.params
        self.folder = self.folder.rstrip('/')

        datacenter = self.cache.find_obj(self.content, [vim.Datacenter], self.params['datacenter'])
        if datacenter is None:
            self.module.fail_json(msg='No datacenter named %(datacenter)s was found' % self.params)

        dcpath = compile_folder_path_for_object(datacenter)

        # Nested folder does not have trailing /
        if not dcpath.endswith('/'):
            dcpath += '/'

        # Check for full path first in case it was already supplied
        if (self.folder.startswith(dcpath + self.params['datacenter'] + '/vm') or
                self.folder.startswith(dcpath + '/' + self.params['datacenter'] + '/vm')):
            fullpath = self.folder
        elif self.folder.startswith('/vm/') or self.folder == '/vm':
            fullpath = "%s%s%s" % (dcpath, self.params['datacenter'], self.folder)
        elif self.folder.startswith('/'):
            fullpath = "%s%s/vm%s" % (dcpath, self.params['datacenter'], self.folder)
        else:
            fullpath = "%s%s/vm/%s" % (dcpath, self.params['datacenter'], self.folder)

        f_obj = self.content.searchIndex.FindByInventoryPath(fullpath)

        # abort if no strategy was successful
        if f_obj is None:
            # Add some debugging values in failure.
            details = {
                'datacenter': datacenter.name,
                'datacenter_path': dcpath,
                'folder': self.folder,
                'full_search_path': fullpath,
            }
            self.module.fail_json(msg='No folder %s matched in the search path : %s' % (self.folder, fullpath),
                                  details=details)

        destfolder = f_obj

        if self.params['template']:
            vm_obj = self.get_vm_or_template(template_name=self.params['template'])
            if vm_obj is None:
                self.module.fail_json(msg="Could not find a template named %(template)s" % self.params)
        else:
            vm_obj = None

        # always get a resource_pool
        resource_pool = self.get_resource_pool()

        # set the destination datastore for VM & disks
        (datastore, datastore_name) = self.select_datastore(vm_obj)

        self.configspec = vim.vm.ConfigSpec()
        self.configspec.deviceChange = []
        self.configure_guestid(vm_obj=vm_obj, vm_creation=True)
        self.configure_cpu_and_memory(vm_obj=vm_obj, vm_creation=True)
        self.configure_hardware_params(vm_obj=vm_obj)
        self.configure_resource_alloc_info(vm_obj=vm_obj)
        self.configure_disks(vm_obj=vm_obj)
        self.configure_network(vm_obj=vm_obj)
        self.configure_cdrom(vm_obj=vm_obj)

        # Find if we need network customizations (find keys in dictionary that requires customizations)
        network_changes = False
        for nw in self.params['networks']:
            for key in nw:
                # We don't need customizations for these keys
                if key not in ('device_type', 'mac', 'name', 'vlan'):
                    network_changes = True
                    break

        if len(self.params['customization']) > 0 or network_changes is True:
            self.customize_vm(vm_obj=vm_obj)

        clonespec = None
        clone_method = None
        try:
            if self.params['template']:
                # create the relocation spec
                relospec = vim.vm.RelocateSpec()

                # Only select specific host when ESXi hostname is provided
                if self.params['esxi_hostname']:
                    relospec.host = self.select_host()
                relospec.datastore = datastore

                # https://www.vmware.com/support/developer/vc-sdk/visdk41pubs/ApiReference/vim.vm.RelocateSpec.html
                # > pool: For a clone operation from a template to a virtual machine, this argument is required.
                relospec.pool = resource_pool

                if self.params['snapshot_src'] is not None and self.params['linked_clone']:
                    relospec.diskMoveType = vim.vm.RelocateSpec.DiskMoveOptions.createNewChildDiskBacking

                clonespec = vim.vm.CloneSpec(template=self.params['is_template'], location=relospec)
                if self.customspec:
                    clonespec.customization = self.customspec

                if self.params['snapshot_src'] is not None:
                    snapshot = self.get_snapshots_by_name_recursively(snapshots=vm_obj.snapshot.rootSnapshotList, snapname=self.params['snapshot_src'])
                    if len(snapshot) != 1:
                        self.module.fail_json(msg='virtual machine "%(template)s" does not contain snapshot named "%(snapshot_src)s"' % self.params)

                    clonespec.snapshot = snapshot[0].snapshot

                clonespec.config = self.configspec
                clone_method = 'Clone'
                try:
                    task = vm_obj.Clone(folder=destfolder, name=self.params['name'], spec=clonespec)
                except vim.fault.NoPermission as e:
                    self.module.fail_json(msg="Failed to clone virtual machine %s to folder %s "
                                              "due to permission issue: %s" % (self.params['name'],
                                                                               destfolder,
                                                                               to_native(e.msg)))
                self.change_detected = True
            else:
                # ConfigSpec require name for VM creation
                self.configspec.name = self.params['name']
                self.configspec.files = vim.vm.FileInfo(logDirectory=None,
                                                        snapshotDirectory=None,
                                                        suspendDirectory=None,
                                                        vmPathName="[" + datastore_name + "]")

                clone_method = 'CreateVM_Task'
                try:
                    task = destfolder.CreateVM_Task(config=self.configspec, pool=resource_pool)
                except vmodl.fault.InvalidRequest as e:
                    self.module.fail_json(msg="Failed to create virtual machine due to invalid configuration "
                                              "parameter %s" % to_native(e.msg))
                except vim.fault.RestrictedVersion as e:
                    self.module.fail_json(msg="Failed to create virtual machine due to "
                                              "product versioning restrictions: %s" % to_native(e.msg))
                self.change_detected = True
            self.wait_for_task(task)
        except TypeError as e:
            self.module.fail_json(msg="TypeError was returned, please ensure to give correct inputs. %s" % to_text(e))

        if task.info.state == 'error':
            # https://kb.vmware.com/selfservice/microsites/search.do?language=en_US&cmd=displayKC&externalId=2021361
            # https://kb.vmware.com/selfservice/microsites/search.do?language=en_US&cmd=displayKC&externalId=2173

            # provide these to the user for debugging
            clonespec_json = serialize_spec(clonespec)
            configspec_json = serialize_spec(self.configspec)
            kwargs = {
                'changed': self.change_detected,
                'failed': True,
                'msg': task.info.error.msg,
                'clonespec': clonespec_json,
                'configspec': configspec_json,
                'clone_method': clone_method
            }

            return kwargs
        else:
            # set annotation
            vm = task.info.result
            if self.params['annotation']:
                annotation_spec = vim.vm.ConfigSpec()
                annotation_spec.annotation = str(self.params['annotation'])
                task = vm.ReconfigVM_Task(annotation_spec)
                self.wait_for_task(task)

            if self.params['customvalues']:
                vm_custom_spec = vim.vm.ConfigSpec()
                self.customize_customvalues(vm_obj=vm, config_spec=vm_custom_spec)
                task = vm.ReconfigVM_Task(vm_custom_spec)
                self.wait_for_task(task)

            if self.params['wait_for_ip_address'] or self.params['state'] in ['poweredon', 'restarted']:
                set_vm_power_state(self.content, vm, 'poweredon', force=False)

                if self.params['wait_for_ip_address']:
                    self.wait_for_vm_ip(vm)

            vm_facts = self.gather_facts(vm)
            return {'changed': self.change_detected, 'failed': False, 'instance': vm_facts}

    def get_snapshots_by_name_recursively(self, snapshots, snapname):
        snap_obj = []
        for snapshot in snapshots:
            if snapshot.name == snapname:
                snap_obj.append(snapshot)
            else:
                snap_obj = snap_obj + self.get_snapshots_by_name_recursively(snapshot.childSnapshotList, snapname)
        return snap_obj

    def reconfigure_vm(self):
        self.configspec = vim.vm.ConfigSpec()
        self.configspec.deviceChange = []

        self.configure_guestid(vm_obj=self.current_vm_obj)
        self.configure_cpu_and_memory(vm_obj=self.current_vm_obj)
        self.configure_hardware_params(vm_obj=self.current_vm_obj)
        self.configure_disks(vm_obj=self.current_vm_obj)
        self.configure_network(vm_obj=self.current_vm_obj)
        self.configure_cdrom(vm_obj=self.current_vm_obj)
        self.customize_customvalues(vm_obj=self.current_vm_obj, config_spec=self.configspec)
        self.configure_resource_alloc_info(vm_obj=self.current_vm_obj)
        self.configure_vapp_properties(vm_obj=self.current_vm_obj)

        if self.params['annotation'] and self.current_vm_obj.config.annotation != self.params['annotation']:
            self.configspec.annotation = str(self.params['annotation'])
            self.change_detected = True

        change_applied = False

        relospec = vim.vm.RelocateSpec()
        if self.params['resource_pool']:
            relospec.pool = self.select_resource_pool_by_name(self.params['resource_pool'])

            if relospec.pool is None:
                self.module.fail_json(msg='Unable to find resource pool "%(resource_pool)s"' % self.params)

            elif relospec.pool != self.current_vm_obj.resourcePool:
                task = self.current_vm_obj.RelocateVM_Task(spec=relospec)
                self.wait_for_task(task)
                change_applied = True

        # Only send VMWare task if we see a modification
        if self.change_detected:
            task = None
            try:
                task = self.current_vm_obj.ReconfigVM_Task(spec=self.configspec)
            except vim.fault.RestrictedVersion as e:
                self.module.fail_json(msg="Failed to reconfigure virtual machine due to"
                                          " product versioning restrictions: %s" % to_native(e.msg))
            self.wait_for_task(task)
            change_applied = True

            if task.info.state == 'error':
                # https://kb.vmware.com/selfservice/microsites/search.do?language=en_US&cmd=displayKC&externalId=2021361
                # https://kb.vmware.com/selfservice/microsites/search.do?language=en_US&cmd=displayKC&externalId=2173
                return {'changed': change_applied, 'failed': True, 'msg': task.info.error.msg}

        # Rename VM
        if self.params['uuid'] and self.params['name'] and self.params['name'] != self.current_vm_obj.config.name:
            task = self.current_vm_obj.Rename_Task(self.params['name'])
            self.wait_for_task(task)
            change_applied = True

            if task.info.state == 'error':
                return {'changed': change_applied, 'failed': True, 'msg': task.info.error.msg}

        # Mark VM as Template
        if self.params['is_template'] and not self.current_vm_obj.config.template:
            try:
                self.current_vm_obj.MarkAsTemplate()
            except vmodl.fault.NotSupported as e:
                self.module.fail_json(msg="Failed to mark virtual machine [%s] "
                                          "as template: %s" % (self.params['name'], e.msg))
            change_applied = True

        # Mark Template as VM
        elif not self.params['is_template'] and self.current_vm_obj.config.template:
            if self.params['resource_pool']:
                resource_pool = self.select_resource_pool_by_name(self.params['resource_pool'])

                if resource_pool is None:
                    self.module.fail_json(msg='Unable to find resource pool "%(resource_pool)s"' % self.params)

                self.current_vm_obj.MarkAsVirtualMachine(pool=resource_pool)

                # Automatically update VMWare UUID when converting template to VM.
                # This avoids an interactive prompt during VM startup.
                uuid_action = [x for x in self.current_vm_obj.config.extraConfig if x.key == "uuid.action"]
                if not uuid_action:
                    uuid_action_opt = vim.option.OptionValue()
                    uuid_action_opt.key = "uuid.action"
                    uuid_action_opt.value = "create"
                    self.configspec.extraConfig.append(uuid_action_opt)
                    self.change_detected = True

                change_applied = True
            else:
                self.module.fail_json(msg="Resource pool must be specified when converting template to VM!")

        vm_facts = self.gather_facts(self.current_vm_obj)
        return {'changed': change_applied, 'failed': False, 'instance': vm_facts}

    @staticmethod
    def wait_for_task(task):
        # https://www.vmware.com/support/developer/vc-sdk/visdk25pubs/ReferenceGuide/vim.Task.html
        # https://www.vmware.com/support/developer/vc-sdk/visdk25pubs/ReferenceGuide/vim.TaskInfo.html
        # https://github.com/virtdevninja/pyvmomi-community-samples/blob/master/samples/tools/tasks.py
        while task.info.state not in ['error', 'success']:
            time.sleep(1)

    def wait_for_vm_ip(self, vm, poll=100, sleep=5):
        ips = None
        facts = {}
        thispoll = 0
        while not ips and thispoll <= poll:
            newvm = self.get_vm()
            facts = self.gather_facts(newvm)
            if facts['ipv4'] or facts['ipv6']:
                ips = True
            else:
                time.sleep(sleep)
                thispoll += 1

        return facts


def main():
    argument_spec = vmware_argument_spec()
    argument_spec.update(
        state=dict(type='str', default='present',
                   choices=['absent', 'poweredoff', 'poweredon', 'present', 'rebootguest', 'restarted', 'shutdownguest', 'suspended']),
        template=dict(type='str', aliases=['template_src']),
        is_template=dict(type='bool', default=False),
        annotation=dict(type='str', aliases=['notes']),
        customvalues=dict(type='list', default=[]),
        name=dict(type='str'),
        name_match=dict(type='str', choices=['first', 'last'], default='first'),
        uuid=dict(type='str'),
        folder=dict(type='str'),
        guest_id=dict(type='str'),
        disk=dict(type='list', default=[]),
        cdrom=dict(type='dict', default={}),
        hardware=dict(type='dict', default={}),
        force=dict(type='bool', default=False),
        datacenter=dict(type='str', default='ha-datacenter'),
        esxi_hostname=dict(type='str'),
        cluster=dict(type='str'),
        wait_for_ip_address=dict(type='bool', default=False),
        state_change_timeout=dict(type='int', default=0),
        snapshot_src=dict(type='str'),
        linked_clone=dict(type='bool', default=False),
        networks=dict(type='list', default=[]),
        resource_pool=dict(type='str'),
        customization=dict(type='dict', default={}, no_log=True),
        customization_spec=dict(type='str', default=None),
        vapp_properties=dict(type='list', default=[]),
    )

    module = AnsibleModule(argument_spec=argument_spec,
                           supports_check_mode=True,
                           mutually_exclusive=[
                               ['cluster', 'esxi_hostname'],
                           ],
                           required_one_of=[
                               ['name', 'uuid'],
                           ],
                           )

    result = {'failed': False, 'changed': False}

    pyv = PyVmomiHelper(module)

    # Check if the VM exists before continuing
    vm = pyv.get_vm()

    # VM already exists
    if vm:
        if module.params['state'] == 'absent':
            # destroy it
            if module.check_mode:
                result.update(
                    vm_name=vm.name,
                    changed=True,
                    current_powerstate=vm.summary.runtime.powerState.lower(),
                    desired_operation='remove_vm',
                )
                module.exit_json(**result)
            if module.params['force']:
                # has to be poweredoff first
                set_vm_power_state(pyv.content, vm, 'poweredoff', module.params['force'])
            result = pyv.remove_vm(vm)
        elif module.params['state'] == 'present':
            if module.check_mode:
                result.update(
                    vm_name=vm.name,
                    changed=True,
                    desired_operation='reconfigure_vm',
                )
                module.exit_json(**result)
            result = pyv.reconfigure_vm()
        elif module.params['state'] in ['poweredon', 'poweredoff', 'restarted', 'suspended', 'shutdownguest', 'rebootguest']:
            if module.check_mode:
                result.update(
                    vm_name=vm.name,
                    changed=True,
                    current_powerstate=vm.summary.runtime.powerState.lower(),
                    desired_operation='set_vm_power_state',
                )
                module.exit_json(**result)
            # set powerstate
            tmp_result = set_vm_power_state(pyv.content, vm, module.params['state'], module.params['force'], module.params['state_change_timeout'])
            if tmp_result['changed']:
                result["changed"] = True
            if not tmp_result["failed"]:
                result["failed"] = False
            result['instance'] = tmp_result['instance']
        else:
            # This should not happen
            raise AssertionError()
    # VM doesn't exist
    else:
        if module.params['state'] in ['poweredon', 'poweredoff', 'present', 'restarted', 'suspended']:
            if module.check_mode:
                result.update(
                    changed=True,
                    desired_operation='deploy_vm',
                )
                module.exit_json(**result)
            result = pyv.deploy_vm()
            if result['failed']:
                module.fail_json(msg='Failed to create a virtual machine : %s' % result['msg'])

    if result['failed']:
        module.fail_json(**result)
    else:
        module.exit_json(**result)


if __name__ == '__main__':
    main()<|MERGE_RESOLUTION|>--- conflicted
+++ resolved
@@ -127,13 +127,10 @@
     - ' - C(num_cpus) (integer): Number of CPUs.'
     - ' - C(num_cpu_cores_per_socket) (integer): Number of Cores Per Socket. Value should be multiple of C(num_cpus).'
     - ' - C(scsi) (string): Valid values are C(buslogic), C(lsilogic), C(lsilogicsas) and C(paravirtual) (default).'
-<<<<<<< HEAD
     - ' - C(video_card) (dictionary):'
     - '   -  C(video_memory_kb) (integer): amount of video memory in KB.'
     - '   -  C(enable_3d) (boolean): whether the 3d support shall be enabled or not.'
     - '   -  C(num_displays) (integer): number of displays to use.'
-=======
->>>>>>> c65f3fdc
     - ' - C(memory_reservation) (integer): Amount of memory in MB to set resource limits for memory. version_added: 2.5'
     - " - C(memory_reservation_lock) (boolean): If set true, memory resource reservation for the virtual machine
           will always be equal to the virtual machine's memory size. version_added: 2.5"
@@ -151,14 +148,10 @@
           Please check VMware documentation for correct virtual machine hardware version.
           Incorrect hardware version may lead to failure in deployment. If hardware version is already equal to the given
           version then no action is taken. version_added: 2.6'
-<<<<<<< HEAD
     - ' - C(video_card) (dictionary):'
     - '   -  C(video_memory_kb) (integer): amount of video memory in KB.'
     - '   -  C(enable_3d) (boolean): whether the 3d support shall be enabled or not.'
     - '   -  C(num_displays) (integer): number of displays to use.'
-=======
-
->>>>>>> c65f3fdc
   guest_id:
     description:
     - Set the guest ID.
@@ -333,7 +326,6 @@
 
 EXAMPLES = r'''
 - name: Create a virtual machine on given ESXi hostname
-<<<<<<< HEAD
   vmware_guest:
     hostname: "{{ vcenter_ip }}"
     username: "{{ vcenter_username }}"
@@ -364,46 +356,11 @@
   register: deploy_vm
 
 - name: Create a virtual machine from a template
-=======
->>>>>>> c65f3fdc
   vmware_guest:
     hostname: "{{ vcenter_ip }}"
     username: "{{ vcenter_username }}"
     password: "{{ vcenter_password }}"
     validate_certs: False
-<<<<<<< HEAD
-=======
-    folder: /DC1/vm/
-    name: test_vm_0001
-    state: poweredon
-    guest_id: centos64Guest
-    # This is hostname of particular ESXi server on which user wants VM to be deployed
-    esxi_hostname: "{{ esxi_hostname }}"
-    disk:
-    - size_gb: 10
-      type: thin
-      datastore: datastore1
-    hardware:
-      memory_mb: 512
-      num_cpus: 4
-      scsi: paravirtual
-    networks:
-    - name: VM Network
-      mac: aa:bb:dd:aa:00:14
-      ip: 10.10.10.100
-      netmask: 255.255.255.0
-      device_type: vmxnet3
-    wait_for_ip_address: yes
-  delegate_to: localhost
-  register: deploy_vm
-
-- name: Create a virtual machine from a template
-  vmware_guest:
-    hostname: "{{ vcenter_ip }}"
-    username: "{{ vcenter_username }}"
-    password: "{{ vcenter_password }}"
-    validate_certs: False
->>>>>>> c65f3fdc
     folder: /testvms
     name: testvm_2
     state: poweredon
@@ -927,7 +884,6 @@
             elif vm_creation and not self.params['template']:
                 self.module.fail_json(msg="hardware.memory_mb attribute is mandatory for VM creation")
 
-<<<<<<< HEAD
             if 'video_card' in self.params['hardware']:
                 videocard = vim.vm.device.VirtualVideoCard()
                 videocard.useAutoDetect = False
@@ -961,8 +917,7 @@
                 self.configspec.deviceChange.append(vdevicespec)
                 self.change_detected = True
                 # TODO: add a check on vm_obj !
-=======
->>>>>>> c65f3fdc
+
             if 'hotadd_memory' in self.params['hardware']:
                 self.configspec.memoryHotAddEnabled = bool(self.params['hardware']['hotadd_memory'])
                 if vm_obj is None or self.configspec.memoryHotAddEnabled != vm_obj.config.memoryHotAddEnabled:
