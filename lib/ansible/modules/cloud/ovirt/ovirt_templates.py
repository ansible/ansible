--- conflicted
+++ resolved
@@ -394,14 +394,11 @@
         image_provider=dict(default=None),
         image_disk=dict(default=None, aliases=['glance_image_disk_name']),
         template_image_disk_name=dict(default=None),
-<<<<<<< HEAD
         vnic_profile_mappings=dict(default=[], type='list'),
         cluster_mappings=dict(default=[], type='list'),
         role_mappings=dict(default=[], type='list'),
         domain_mappings=dict(default=[], type='list'),
-=======
         seal=dict(type='bool'),
->>>>>>> a0c0076c
     )
     module = AnsibleModule(
         argument_spec=argument_spec,
