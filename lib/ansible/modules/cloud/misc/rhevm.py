--- conflicted
+++ resolved
@@ -588,14 +588,11 @@
                 setMsg(str(e))
                 setFailed()
                 return False
-<<<<<<< HEAD
-=======
         elif int(DISK.size) > (1024 * 1024 * 1024 * int(disksize)):
             setMsg("Shrinking disks is not supported")
             setMsg(str(e))
             setFailed()
             return False
->>>>>>> 7d6a94e7
         else:
             setMsg("The size of the disk is correct")
         if str(DISK.interface) != str(diskinterface):
