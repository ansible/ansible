--- conflicted
+++ resolved
@@ -182,17 +182,14 @@
                         statement['Principal']['AWS'] = valid_entries
                         had_invalid_entries = True
 
-<<<<<<< HEAD
                     if role_arn not in statement['Principal']['AWS']:       # needs to be added.
                         changes_needed[granttype] = 'add'
                         statement['Principal']['AWS'].append(role_arn)
                 elif role_arn in statement['Principal']['AWS']:   # not one the places the role should be
-=======
                     if role_arn not in statement['Principal']['AWS']:  # needs to be added.
                         changes_needed[granttype] = 'add'
                         statement['Principal']['AWS'].append(role_arn)
                 elif role_arn in statement['Principal']['AWS']:  # not one the places the role should be
->>>>>>> e3d99e35
                     changes_needed[granttype] = 'remove'
                     statement['Principal']['AWS'].remove(role_arn)
 
@@ -266,10 +263,7 @@
 
     result = {}
     mode = module.params['mode']
-<<<<<<< HEAD
-=======
-
->>>>>>> e3d99e35
+
     try:
         region, ec2_url, aws_connect_kwargs = ansible.module_utils.ec2.get_aws_connection_info(module, boto3=True)
         kms = ansible.module_utils.ec2.boto3_conn(module, conn_type='client', resource='kms', region=region, endpoint=ec2_url, **aws_connect_kwargs)
