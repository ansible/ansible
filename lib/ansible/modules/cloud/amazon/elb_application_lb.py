#!/usr/bin/python
# This file is part of Ansible
#
# Ansible is free software: you can redistribute it and/or modify
# it under the terms of the GNU General Public License as published by
# the Free Software Foundation, either version 3 of the License, or
# (at your option) any later version.
#
# Ansible is distributed in the hope that it will be useful,
# but WITHOUT ANY WARRANTY; without even the implied warranty of
# MERCHANTABILITY or FITNESS FOR A PARTICULAR PURPOSE.  See the
# GNU General Public License for more details.
#
# You should have received a copy of the GNU General Public License
# along with Ansible.  If not, see <http://www.gnu.org/licenses/>.

from __future__ import (absolute_import, division, print_function)
__metaclass__ = type

ANSIBLE_METADATA = {'metadata_version': '1.1',
                    'status': ['preview'],
                    'supported_by': 'community'}

DOCUMENTATION = '''
---
module: elb_application_lb
short_description: Manage an Application load balancer
description:
    - Manage an AWS Application Elastic Load Balancer. See U(https://aws.amazon.com/blogs/aws/new-aws-application-load-balancer/) for details.
version_added: "2.4"
requirements: [ boto3 ]
author: "Rob White (@wimnat)"
options:
  access_logs_enabled:
    description:
      - Whether or not to enable access logs.
      - When set, I(access_logs_s3_bucket) must also be set.
    type: bool
  access_logs_s3_bucket:
    description:
      - The name of the S3 bucket for the access logs.
      - The bucket must exist in the same
        region as the load balancer and have a bucket policy that grants Elastic Load Balancing permission to write to the bucket.
      - Required if access logs in Amazon S3 are enabled.
      - When set, I(access_logs_enabled) must also be set.
    type: str
  access_logs_s3_prefix:
    description:
      - The prefix for the log location in the S3 bucket.
      - If you don't specify a prefix, the access logs are stored in the root of the bucket.
      - Cannot begin or end with a slash.
    type: str
  deletion_protection:
    description:
      - Indicates whether deletion protection for the ELB is enabled.
    default: no
    type: bool
  http2:
    description:
      - Indicates whether to enable HTTP2 routing.
    default: no
    type: bool
    version_added: 2.6
  idle_timeout:
    description:
      - The number of seconds to wait before an idle connection is closed.
    type: int
  listeners:
    description:
      - A list of dicts containing listeners to attach to the ELB. See examples for detail of the dict required. Note that listener keys
        are CamelCased.
    type: list
    suboptions:
        Port:
            description: The port on which the load balancer is listening.
            required: true
            type: int
        Protocol:
            description: The protocol for connections from clients to the load balancer.
            required: true
            type: str
        Certificates:
            description: The SSL server certificate.
            type: list
            suboptions:
                CertificateArn:
                    description: The Amazon Resource Name (ARN) of the certificate.
                    type: str
        SslPolicy:
            description: The security policy that defines which ciphers and protocols are supported.
            type: str
        DefaultActions:
            description: The default actions for the listener.
            required: true
            type: list
            suboptions:
                Type:
                    description: The type of action.
                    type: str
                TargetGroupArn:
                    description: The Amazon Resource Name (ARN) of the target group.
                    type: str
        Rules:
            type: list
            description:
              - A list of ALB Listener Rules.
              - 'For the complete documentation of possible Conditions and Actions please see the boto3 documentation:'
              - 'https://boto3.amazonaws.com/v1/documentation/api/latest/reference/services/elbv2.html#ElasticLoadBalancingv2.Client.create_rule'
            suboptions:
                Conditions:
                    type: list
                    description: Conditions which must be met for the actions to be applied.
                Priority:
                    type: int
                    description: The rule priority.
                Actions:
                    type: list
                    description: Actions to apply if all of the rule's conditions are met.
  name:
    description:
      - The name of the load balancer. This name must be unique within your AWS account, can have a maximum of 32 characters, must contain only alphanumeric
        characters or hyphens, and must not begin or end with a hyphen.
    required: true
    type: str
  purge_listeners:
    description:
      - If yes, existing listeners will be purged from the ELB to match exactly what is defined by I(listeners) parameter. If the I(listeners) parameter is
        not set then listeners will not be modified
    default: yes
    type: bool
  purge_tags:
    description:
      - If yes, existing tags will be purged from the resource to match exactly what is defined by I(tags) parameter. If the I(tags) parameter is not set then
        tags will not be modified.
    default: yes
    type: bool
  subnets:
    description:
      - A list of the IDs of the subnets to attach to the load balancer. You can specify only one subnet per Availability Zone. You must specify subnets from
        at least two Availability Zones.
      - Required if I(state=present).
    type: list
  security_groups:
    description:
      - A list of the names or IDs of the security groups to assign to the load balancer.
      - Required if I(state=present).
    default: []
    type: list
  scheme:
    description:
      - Internet-facing or internal load balancer. An ELB scheme can not be modified after creation.
    default: internet-facing
    choices: [ 'internet-facing', 'internal' ]
    type: str
  state:
    description:
      - Create or destroy the load balancer.
    default: present
    choices: [ 'present', 'absent' ]
    type: str
  tags:
    description:
      - A dictionary of one or more tags to assign to the load balancer.
    type: dict
  wait:
    description:
      - Wait for the load balancer to have a state of 'active' before completing. A status check is
        performed every 15 seconds until a successful state is reached. An error is returned after 40 failed checks.
    default: no
    type: bool
    version_added: 2.6
  wait_timeout:
    description:
      - The time in seconds to use in conjunction with I(wait).
    version_added: 2.6
    type: int
  purge_rules:
    description:
      - When set to no, keep the existing load balancer rules in place. Will modify and add, but will not delete.
    default: yes
    type: bool
    version_added: 2.7
extends_documentation_fragment:
    - aws
    - ec2
notes:
  - Listeners are matched based on port. If a listener's port is changed then a new listener will be created.
  - Listener rules are matched based on priority. If a rule's priority is changed then a new rule will be created.
'''

EXAMPLES = '''
# Note: These examples do not set authentication details, see the AWS Guide for details.

# Create an ELB and attach a listener
- elb_application_lb:
    name: myelb
    security_groups:
      - sg-12345678
      - my-sec-group
    subnets:
      - subnet-012345678
      - subnet-abcdef000
    listeners:
      - Protocol: HTTP # Required. The protocol for connections from clients to the load balancer (HTTP or HTTPS) (case-sensitive).
        Port: 80 # Required. The port on which the load balancer is listening.
        # The security policy that defines which ciphers and protocols are supported. The default is the current predefined security policy.
        SslPolicy: ELBSecurityPolicy-2015-05
        Certificates: # The ARN of the certificate (only one certficate ARN should be provided)
          - CertificateArn: arn:aws:iam::12345678987:server-certificate/test.domain.com
        DefaultActions:
          - Type: forward # Required.
            TargetGroupName: # Required. The name of the target group
    state: present

# Create an ELB and attach a listener with logging enabled
- elb_application_lb:
    access_logs_enabled: yes
    access_logs_s3_bucket: mybucket
    access_logs_s3_prefix: "logs"
    name: myelb
    security_groups:
      - sg-12345678
      - my-sec-group
    subnets:
      - subnet-012345678
      - subnet-abcdef000
    listeners:
      - Protocol: HTTP # Required. The protocol for connections from clients to the load balancer (HTTP or HTTPS) (case-sensitive).
        Port: 80 # Required. The port on which the load balancer is listening.
        # The security policy that defines which ciphers and protocols are supported. The default is the current predefined security policy.
        SslPolicy: ELBSecurityPolicy-2015-05
        Certificates: # The ARN of the certificate (only one certficate ARN should be provided)
          - CertificateArn: arn:aws:iam::12345678987:server-certificate/test.domain.com
        DefaultActions:
          - Type: forward # Required.
            TargetGroupName: # Required. The name of the target group
    state: present

# Create an ALB with listeners and rules
- elb_application_lb:
    name: test-alb
    subnets:
      - subnet-12345678
      - subnet-87654321
    security_groups:
      - sg-12345678
    scheme: internal
    listeners:
      - Protocol: HTTPS
        Port: 443
        DefaultActions:
          - Type: forward
            TargetGroupName: test-target-group
        Certificates:
          - CertificateArn: arn:aws:iam::12345678987:server-certificate/test.domain.com
        SslPolicy: ELBSecurityPolicy-2015-05
        Rules:
          - Conditions:
              - Field: path-pattern
                Values:
                  - '/test'
            Priority: '1'
            Actions:
              - TargetGroupName: test-target-group
                Type: forward
          - Conditions:
              - Field: path-pattern
                Values:
                  - "/redirect-path/*"
            Priority: '2'
            Actions:
              - Type: redirect
                RedirectConfig:
                  Host: "#{host}"
                  Path: "/example/redir" # or /#{path}
                  Port: "#{port}"
                  Protocol: "#{protocol}"
                  Query: "#{query}"
                  StatusCode: "HTTP_302" # or HTTP_301
          - Conditions:
              - Field: path-pattern
                Values:
                  - "/fixed-response-path/"
            Priority: '3'
            Actions:
              - Type: fixed-response
                FixedResponseConfig:
                  ContentType: "text/plain"
                  MessageBody: "This is the page you're looking for"
                  StatusCode: "200"
          - Conditions:
<<<<<<< HEAD
              - Field: source-ip
                SourceIpConfig:
                  Values:
                    - '192.168.10.10/32'
            Priority: '4'
            Actions:
              - TargetGroupName: canary-test-target-group
=======
              - Field: host-header
                Values:
                  - "hostname.domain.com"
                  - "alternate.domain.com"
            Priority: '4'
            Actions:
              - TargetGroupName: test-target-group
>>>>>>> a0e6bf36
                Type: forward
    state: present

# Remove an ELB
- elb_application_lb:
    name: myelb
    state: absent

'''

RETURN = '''
access_logs_s3_bucket:
    description: The name of the S3 bucket for the access logs.
    returned: when state is present
    type: str
    sample: mys3bucket
access_logs_s3_enabled:
    description: Indicates whether access logs stored in Amazon S3 are enabled.
    returned: when state is present
    type: str
    sample: true
access_logs_s3_prefix:
    description: The prefix for the location in the S3 bucket.
    returned: when state is present
    type: str
    sample: my/logs
availability_zones:
    description: The Availability Zones for the load balancer.
    returned: when state is present
    type: list
    sample: "[{'subnet_id': 'subnet-aabbccddff', 'zone_name': 'ap-southeast-2a'}]"
canonical_hosted_zone_id:
    description: The ID of the Amazon Route 53 hosted zone associated with the load balancer.
    returned: when state is present
    type: str
    sample: ABCDEF12345678
created_time:
    description: The date and time the load balancer was created.
    returned: when state is present
    type: str
    sample: "2015-02-12T02:14:02+00:00"
deletion_protection_enabled:
    description: Indicates whether deletion protection is enabled.
    returned: when state is present
    type: str
    sample: true
dns_name:
    description: The public DNS name of the load balancer.
    returned: when state is present
    type: str
    sample: internal-my-elb-123456789.ap-southeast-2.elb.amazonaws.com
idle_timeout_timeout_seconds:
    description: The idle timeout value, in seconds.
    returned: when state is present
    type: int
    sample: 60
ip_address_type:
    description:  The type of IP addresses used by the subnets for the load balancer.
    returned: when state is present
    type: str
    sample: ipv4
listeners:
    description: Information about the listeners.
    returned: when state is present
    type: complex
    contains:
        listener_arn:
            description: The Amazon Resource Name (ARN) of the listener.
            returned: when state is present
            type: str
            sample: ""
        load_balancer_arn:
            description: The Amazon Resource Name (ARN) of the load balancer.
            returned: when state is present
            type: str
            sample: ""
        port:
            description: The port on which the load balancer is listening.
            returned: when state is present
            type: int
            sample: 80
        protocol:
            description: The protocol for connections from clients to the load balancer.
            returned: when state is present
            type: str
            sample: HTTPS
        certificates:
            description: The SSL server certificate.
            returned: when state is present
            type: complex
            contains:
                certificate_arn:
                    description: The Amazon Resource Name (ARN) of the certificate.
                    returned: when state is present
                    type: str
                    sample: ""
        ssl_policy:
            description: The security policy that defines which ciphers and protocols are supported.
            returned: when state is present
            type: str
            sample: ""
        default_actions:
            description: The default actions for the listener.
            returned: when state is present
            type: str
            contains:
                type:
                    description: The type of action.
                    returned: when state is present
                    type: str
                    sample: ""
                target_group_arn:
                    description: The Amazon Resource Name (ARN) of the target group.
                    returned: when state is present
                    type: str
                    sample: ""
load_balancer_arn:
    description: The Amazon Resource Name (ARN) of the load balancer.
    returned: when state is present
    type: str
    sample: arn:aws:elasticloadbalancing:ap-southeast-2:0123456789:loadbalancer/app/my-elb/001122334455
load_balancer_name:
    description: The name of the load balancer.
    returned: when state is present
    type: str
    sample: my-elb
routing_http2_enabled:
    description: Indicates whether HTTP/2 is enabled.
    returned: when state is present
    type: str
    sample: true
scheme:
    description: Internet-facing or internal load balancer.
    returned: when state is present
    type: str
    sample: internal
security_groups:
    description: The IDs of the security groups for the load balancer.
    returned: when state is present
    type: list
    sample: ['sg-0011223344']
state:
    description: The state of the load balancer.
    returned: when state is present
    type: dict
    sample: "{'code': 'active'}"
tags:
    description: The tags attached to the load balancer.
    returned: when state is present
    type: dict
    sample: "{
        'Tag': 'Example'
    }"
type:
    description: The type of load balancer.
    returned: when state is present
    type: str
    sample: application
vpc_id:
    description: The ID of the VPC for the load balancer.
    returned: when state is present
    type: str
    sample: vpc-0011223344
'''

from ansible.module_utils.aws.core import AnsibleAWSModule
from ansible.module_utils.ec2 import boto3_conn, get_aws_connection_info, camel_dict_to_snake_dict, ec2_argument_spec, \
    boto3_tag_list_to_ansible_dict, compare_aws_tags, HAS_BOTO3

from ansible.module_utils.aws.elbv2 import ApplicationLoadBalancer, ELBListeners, ELBListener, ELBListenerRules, ELBListenerRule
from ansible.module_utils.aws.elb_utils import get_elb_listener_rules


def create_or_update_elb(elb_obj):
    """Create ELB or modify main attributes. json_exit here"""

    if elb_obj.elb:
        # ELB exists so check subnets, security groups and tags match what has been passed

        # Subnets
        if not elb_obj.compare_subnets():
            elb_obj.modify_subnets()

        # Security Groups
        if not elb_obj.compare_security_groups():
            elb_obj.modify_security_groups()

        # Tags - only need to play with tags if tags parameter has been set to something
        if elb_obj.tags is not None:

            # Delete necessary tags
            tags_need_modify, tags_to_delete = compare_aws_tags(boto3_tag_list_to_ansible_dict(elb_obj.elb['tags']),
                                                                boto3_tag_list_to_ansible_dict(elb_obj.tags), elb_obj.purge_tags)
            if tags_to_delete:
                elb_obj.delete_tags(tags_to_delete)

            # Add/update tags
            if tags_need_modify:
                elb_obj.modify_tags()

    else:
        # Create load balancer
        elb_obj.create_elb()

    # ELB attributes
    elb_obj.update_elb_attributes()
    elb_obj.modify_elb_attributes()

    # Listeners
    listeners_obj = ELBListeners(elb_obj.connection, elb_obj.module, elb_obj.elb['LoadBalancerArn'])

    listeners_to_add, listeners_to_modify, listeners_to_delete = listeners_obj.compare_listeners()

    # Delete listeners
    for listener_to_delete in listeners_to_delete:
        listener_obj = ELBListener(elb_obj.connection, elb_obj.module, listener_to_delete, elb_obj.elb['LoadBalancerArn'])
        listener_obj.delete()
        listeners_obj.changed = True

    # Add listeners
    for listener_to_add in listeners_to_add:
        listener_obj = ELBListener(elb_obj.connection, elb_obj.module, listener_to_add, elb_obj.elb['LoadBalancerArn'])
        listener_obj.add()
        listeners_obj.changed = True

    # Modify listeners
    for listener_to_modify in listeners_to_modify:
        listener_obj = ELBListener(elb_obj.connection, elb_obj.module, listener_to_modify, elb_obj.elb['LoadBalancerArn'])
        listener_obj.modify()
        listeners_obj.changed = True

    # If listeners changed, mark ELB as changed
    if listeners_obj.changed:
        elb_obj.changed = True

    # Rules of each listener
    for listener in listeners_obj.listeners:
        if 'Rules' in listener:
            rules_obj = ELBListenerRules(elb_obj.connection, elb_obj.module, elb_obj.elb['LoadBalancerArn'], listener['Rules'], listener['Port'])

            rules_to_add, rules_to_modify, rules_to_delete = rules_obj.compare_rules()

            # Delete rules
            if elb_obj.module.params['purge_rules']:
                for rule in rules_to_delete:
                    rule_obj = ELBListenerRule(elb_obj.connection, elb_obj.module, {'RuleArn': rule}, rules_obj.listener_arn)
                    rule_obj.delete()
                    elb_obj.changed = True

            # Add rules
            for rule in rules_to_add:
                rule_obj = ELBListenerRule(elb_obj.connection, elb_obj.module, rule, rules_obj.listener_arn)
                rule_obj.create()
                elb_obj.changed = True

            # Modify rules
            for rule in rules_to_modify:
                rule_obj = ELBListenerRule(elb_obj.connection, elb_obj.module, rule, rules_obj.listener_arn)
                rule_obj.modify()
                elb_obj.changed = True

    # Get the ELB again
    elb_obj.update()

    # Get the ELB listeners again
    listeners_obj.update()

    # Update the ELB attributes
    elb_obj.update_elb_attributes()

    # Convert to snake_case and merge in everything we want to return to the user
    snaked_elb = camel_dict_to_snake_dict(elb_obj.elb)
    snaked_elb.update(camel_dict_to_snake_dict(elb_obj.elb_attributes))
    snaked_elb['listeners'] = []
    for listener in listeners_obj.current_listeners:
        # For each listener, get listener rules
        listener['rules'] = get_elb_listener_rules(elb_obj.connection, elb_obj.module, listener['ListenerArn'])
        snaked_elb['listeners'].append(camel_dict_to_snake_dict(listener))

    # Change tags to ansible friendly dict
    snaked_elb['tags'] = boto3_tag_list_to_ansible_dict(snaked_elb['tags'])

    elb_obj.module.exit_json(changed=elb_obj.changed, **snaked_elb)


def delete_elb(elb_obj):

    if elb_obj.elb:
        elb_obj.delete()

    elb_obj.module.exit_json(changed=elb_obj.changed)


def main():

    argument_spec = ec2_argument_spec()
    argument_spec.update(
        dict(
            access_logs_enabled=dict(type='bool'),
            access_logs_s3_bucket=dict(type='str'),
            access_logs_s3_prefix=dict(type='str'),
            deletion_protection=dict(type='bool'),
            http2=dict(type='bool'),
            idle_timeout=dict(type='int'),
            listeners=dict(type='list',
                           elements='dict',
                           options=dict(
                               Protocol=dict(type='str', required=True),
                               Port=dict(type='int', required=True),
                               SslPolicy=dict(type='str'),
                               Certificates=dict(type='list'),
                               DefaultActions=dict(type='list', required=True),
                               Rules=dict(type='list')
                           )
                           ),
            name=dict(required=True, type='str'),
            purge_listeners=dict(default=True, type='bool'),
            purge_tags=dict(default=True, type='bool'),
            subnets=dict(type='list'),
            security_groups=dict(type='list'),
            scheme=dict(default='internet-facing', choices=['internet-facing', 'internal']),
            state=dict(choices=['present', 'absent'], default='present'),
            tags=dict(type='dict'),
            wait_timeout=dict(type='int'),
            wait=dict(default=False, type='bool'),
            purge_rules=dict(default=True, type='bool')
        )
    )

    module = AnsibleAWSModule(argument_spec=argument_spec,
                              required_if=[
                                  ('state', 'present', ['subnets', 'security_groups'])
                              ],
                              required_together=[
                                  ['access_logs_enabled', 'access_logs_s3_bucket']
                              ]
                              )

    # Quick check of listeners parameters
    listeners = module.params.get("listeners")
    if listeners is not None:
        for listener in listeners:
            for key in listener.keys():
                if key == 'Protocol' and listener[key] == 'HTTPS':
                    if listener.get('SslPolicy') is None:
                        module.fail_json(msg="'SslPolicy' is a required listener dict key when Protocol = HTTPS")

                    if listener.get('Certificates') is None:
                        module.fail_json(msg="'Certificates' is a required listener dict key when Protocol = HTTPS")

    connection = module.client('elbv2')
    connection_ec2 = module.client('ec2')

    state = module.params.get("state")

    elb = ApplicationLoadBalancer(connection, connection_ec2, module)

    if state == 'present':
        create_or_update_elb(elb)
    else:
        delete_elb(elb)


if __name__ == '__main__':
    main()<|MERGE_RESOLUTION|>--- conflicted
+++ resolved
@@ -289,7 +289,6 @@
                   MessageBody: "This is the page you're looking for"
                   StatusCode: "200"
           - Conditions:
-<<<<<<< HEAD
               - Field: source-ip
                 SourceIpConfig:
                   Values:
@@ -297,15 +296,14 @@
             Priority: '4'
             Actions:
               - TargetGroupName: canary-test-target-group
-=======
+          - Conditions:
               - Field: host-header
                 Values:
                   - "hostname.domain.com"
                   - "alternate.domain.com"
-            Priority: '4'
+            Priority: '5'
             Actions:
               - TargetGroupName: test-target-group
->>>>>>> a0e6bf36
                 Type: forward
     state: present
 
