#!/usr/bin/python
# -*- coding: utf-8 -*-

# (c) 2013, Chatham Financial <oss@chathamfinancial.com>
# GNU General Public License v3.0+ (see COPYING or https://www.gnu.org/licenses/gpl-3.0.txt)

from __future__ import absolute_import, division, print_function
__metaclass__ = type


ANSIBLE_METADATA = {'metadata_version': '1.1',
                    'status': ['preview'],
                    'supported_by': 'community'}


DOCUMENTATION = '''
---
module: rabbitmq_user
short_description: Adds or removes users to RabbitMQ
description:
  - Add or remove users to RabbitMQ and assign permissions
version_added: "1.1"
author: '"Chris Hoffman (@chrishoffman)"'
options:
  user:
    description:
      - Name of user to add
    required: true
    aliases: [username, name]
  password:
    description:
      - Password of user to add.
      - To change the password of an existing user, you must also specify
        C(force=yes).
  tags:
    description:
      - User tags specified as comma delimited
  permissions:
    description:
      - a list of dicts, each dict contains vhost, configure_priv, write_priv, and read_priv,
        and represents a permission rule for that vhost.
      - This option should be preferable when you care about all permissions of the user.
      - You should use vhost, configure_priv, write_priv, and read_priv options instead
        if you care about permissions for just some vhosts.
    default: []
  vhost:
    description:
      - vhost to apply access privileges.
      - This option will be ignored when permissions option is used.
    default: /
  node:
    description:
      - erlang node name of the rabbit we wish to configure
    default: rabbit
    version_added: "1.2"
  configure_priv:
    description:
      - Regular expression to restrict configure actions on a resource
        for the specified vhost.
      - By default all actions are restricted.
      - This option will be ignored when permissions option is used.
    default: ^$
  write_priv:
    description:
      - Regular expression to restrict configure actions on a resource
        for the specified vhost.
      - By default all actions are restricted.
      - This option will be ignored when permissions option is used.
    default: ^$
  read_priv:
    description:
      - Regular expression to restrict configure actions on a resource
        for the specified vhost.
      - By default all actions are restricted.
      - This option will be ignored when permissions option is used.
    default: ^$
  force:
    description:
      - Deletes and recreates the user.
    type: bool
    default: 'no'
  state:
    description:
<<<<<<< HEAD
      - Specify if user is to be added, removed or append permission. Note I(append) was added in Ansible 2.3.
    required: false
=======
      - Specify if user is to be added or removed
>>>>>>> c3c30440
    default: present
    choices: [present, absent, append]
'''

EXAMPLES = '''
# Add user to server and assign full access control on / vhost.
# The user might have permission rules for other vhost but you don't care.
- rabbitmq_user:
    user: joe
    password: changeme
    vhost: /
    configure_priv: .*
    read_priv: .*
    write_priv: .*
    state: present

# Add user to server and assign full access control on / vhost.
# The user doesn't have permission rules for other vhosts
- rabbitmq_user:
    user: joe
    password: changeme
    permissions:
      - vhost: /
        configure_priv: .*
        read_priv: .*
        write_priv: .*
    state: present

# Add user to server and assign full access control on /one and /two vhosts.
- rabbitmq_user:
    user: joe
    password: changeme
    permissions:
      - vhost: "{{ item }}"
        configure_priv: .*
        read_priv: .*
        write_priv: .*
    state: append
  with_items:
    - one
    - two
'''

from ansible.module_utils.basic import AnsibleModule


class RabbitMqUser(object):
    def __init__(self, module, username, password, tags, permissions,
                 node, bulk_permissions=False, append_permissions=False):
        self.module = module
        self.username = username
        self.password = password
        self.node = node

        if not tags:
            self.tags = list()
        else:
            self.tags = tags.split(',')

        self.permissions = permissions
        self.bulk_permissions = bulk_permissions

        self._tags = None
        self._permissions = []
        self._rabbitmqctl = module.get_bin_path('rabbitmqctl', True)

        self.append_permissions = append_permissions

    def _exec(self, args, run_in_check_mode=False):
        if not self.module.check_mode or run_in_check_mode:
            cmd = [self._rabbitmqctl, '-q']
            if self.node is not None:
                cmd.extend(['-n', self.node])
            rc, out, err = self.module.run_command(cmd + args, check_rc=True)
            return out.splitlines()
        return list()

    def get(self):
        users = self._exec(['list_users'], True)

        for user_tag in users:
            if '\t' not in user_tag:
                continue

            user, tags = user_tag.split('\t')

            if user == self.username:
                for c in ['[', ']', ' ']:
                    tags = tags.replace(c, '')

                if tags != '':
                    self._tags = tags.split(',')
                else:
                    self._tags = list()

                self._permissions = self._get_permissions()
                return True
        return False

    def _get_permissions(self):
        perms_out = self._exec(['list_user_permissions', self.username], True)

        perms_list = list()
        for perm in perms_out:
            vhost, configure_priv, write_priv, read_priv = perm.split('\t')
            if not self.bulk_permissions:
                if vhost == self.permissions[0]['vhost']:
                    perms_list.append(dict(vhost=vhost, configure_priv=configure_priv,
                                           write_priv=write_priv, read_priv=read_priv))
                    break
            else:
                perms_list.append(dict(vhost=vhost, configure_priv=configure_priv,
                                       write_priv=write_priv, read_priv=read_priv))
        return perms_list

    def add(self):
        if self.password is not None:
            self._exec(['add_user', self.username, self.password])
        else:
            self._exec(['add_user', self.username, ''])
            self._exec(['clear_password', self.username])

    def delete(self):
        self._exec(['delete_user', self.username])

    def set_tags(self):
        self._exec(['set_user_tags', self.username] + self.tags)

    def set_permissions(self):
        for permission in self._permissions:
            if permission not in self.permissions and not self.append_permissions:
                cmd = ['clear_permissions', '-p']
                cmd.append(permission['vhost'])
                cmd.append(self.username)
                self._exec(cmd)
        for permission in self.permissions:
            if permission not in self._permissions:
                cmd = ['set_permissions', '-p']
                cmd.append(permission['vhost'])
                cmd.append(self.username)
                cmd.append(permission['configure_priv'])
                cmd.append(permission['write_priv'])
                cmd.append(permission['read_priv'])
                self._exec(cmd)

    def has_tags_modifications(self):
        return set(self.tags) != set(self._tags)

    def has_permissions_modifications(self):
        return sorted(self._permissions) != sorted(self.permissions)


def main():
    arg_spec = dict(
        user=dict(required=True, aliases=['username', 'name']),
        password=dict(default=None, no_log=True),
        tags=dict(default=None),
        permissions=dict(default=list(), type='list'),
        vhost=dict(default='/'),
        configure_priv=dict(default='^$'),
        write_priv=dict(default='^$'),
        read_priv=dict(default='^$'),
        force=dict(default='no', type='bool'),
        state=dict(default='present', choices=['present', 'absent', 'append']),
        node=dict(default=None)
    )
    module = AnsibleModule(
        argument_spec=arg_spec,
        supports_check_mode=True
    )

    username = module.params['user']
    password = module.params['password']
    tags = module.params['tags']
    permissions = module.params['permissions']
    vhost = module.params['vhost']
    configure_priv = module.params['configure_priv']
    write_priv = module.params['write_priv']
    read_priv = module.params['read_priv']
    force = module.params['force']
    state = module.params['state']
    node = module.params['node']
    append_permissions = False

    if state == 'append':
        append_permissions = True

    bulk_permissions = True
    if not permissions:
        perm = {
            'vhost': vhost,
            'configure_priv': configure_priv,
            'write_priv': write_priv,
            'read_priv': read_priv
        }
        permissions.append(perm)
        bulk_permissions = False

    rabbitmq_user = RabbitMqUser(module, username, password, tags, permissions,
                                 node, bulk_permissions=bulk_permissions, append_permissions=append_permissions)

    result = dict(changed=False, user=username, state=state)

    if rabbitmq_user.get():
        if state == 'absent':
            rabbitmq_user.delete()
            result['changed'] = True
        else:
            if force:
                rabbitmq_user.delete()
                rabbitmq_user.add()
                rabbitmq_user.get()
                result['changed'] = True

            if rabbitmq_user.has_tags_modifications():
                rabbitmq_user.set_tags()
                result['changed'] = True

            if rabbitmq_user.has_permissions_modifications():
                rabbitmq_user.set_permissions()
                result['changed'] = True
    elif state == 'present':
        rabbitmq_user.add()
        rabbitmq_user.set_tags()
        rabbitmq_user.set_permissions()
        result['changed'] = True

    module.exit_json(**result)

if __name__ == '__main__':
    main()<|MERGE_RESOLUTION|>--- conflicted
+++ resolved
@@ -81,12 +81,8 @@
     default: 'no'
   state:
     description:
-<<<<<<< HEAD
       - Specify if user is to be added, removed or append permission. Note I(append) was added in Ansible 2.3.
     required: false
-=======
-      - Specify if user is to be added or removed
->>>>>>> c3c30440
     default: present
     choices: [present, absent, append]
 '''
