--- conflicted
+++ resolved
@@ -144,11 +144,8 @@
         # If there is only one, default to that one.
         # Otherwise require a site_name to be provided
         required_params = []
-<<<<<<< HEAD
-=======
         missing_params = []
 
->>>>>>> adbe2128
         site_list = get_site_list()
         if len(site_list) != 1:
             required_params.append('site_name')
@@ -292,16 +289,10 @@
                 module.exit_json(**result)
             pass
 
-<<<<<<< HEAD
-        success, failure_reason = wait_for_action_to_complete(api_response.action_uuid, api_client)
+        success, failure_reason = tacp_utils.wait_for_action_to_complete(api_response.action_uuid, api_client)
         if not success:
             fail_with_reason(failure_reason)
         result['ansible_module_results'] = get_resource_by_uuid(
-=======
-        tacp_utils.wait_for_action_to_complete(
-            api_response.action_uuid, api_client)
-        result['ansible_module_results'] = tacp_utils.get_resource_by_uuid(
->>>>>>> adbe2128
             api_response.object_uuid, 'vlan', api_client)
         result['changed'] = True
         result['failed'] = False
@@ -417,16 +408,10 @@
                 result['failed'] = False
                 module.exit_json(**result)
 
-<<<<<<< HEAD
-        success, failure_reason = wait_for_action_to_complete(api_response.action_uuid, api_client)
+        success, failure_reason = tacp_utils.wait_for_action_to_complete(api_response.action_uuid, api_client)
         if not success:
             fail_with_reason(failure_reason)
         result['ansible_module_results'] = get_resource_by_uuid(
-=======
-        tacp_utils.wait_for_action_to_complete(
-            api_response.action_uuid, api_client)
-        result['ansible_module_results'] = tacp_utils.get_resource_by_uuid(
->>>>>>> adbe2128
             api_response.object_uuid, 'vnet', api_client)
         result['changed'] = True
         result['failed'] = False
@@ -450,14 +435,9 @@
                     result['failed'] = True
                     fail_with_reason(response_dict['message'])
 
-<<<<<<< HEAD
-            success, failure_reason = wait_for_action_to_complete(api_response.action_uuid, api_client)
+            success, failure_reason = tacp_utils.wait_for_action_to_complete(api_response.action_uuid, api_client)
             if not success:
                 fail_with_reason(failure_reason)
-=======
-            tacp_utils.wait_for_action_to_complete(
-                api_response.action_uuid, api_client)
->>>>>>> adbe2128
             result['changed'] = True
             result['failed'] = False
             module.exit_json(**result)
@@ -490,14 +470,9 @@
                     result['failed'] = True
                     fail_with_reason(response_dict['message'])
 
-<<<<<<< HEAD
-            success, failure_reason = wait_for_action_to_complete(api_response.action_uuid, api_client)
+            success, failure_reason = tacp_utils.wait_for_action_to_complete(api_response.action_uuid, api_client)
             if not success:
                 fail_with_reason(failure_reason)
-=======
-            tacp_utils.wait_for_action_to_complete(
-                api_response.action_uuid, api_client)
->>>>>>> adbe2128
             result['changed'] = True
             result['failed'] = False
             module.exit_json(**result)
