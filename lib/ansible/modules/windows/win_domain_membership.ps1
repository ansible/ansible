#!powershell

# Copyright: (c) 2017, Red Hat, Inc.
# GNU General Public License v3.0+ (see COPYING or https://www.gnu.org/licenses/gpl-3.0.txt)

#Requires -Module Ansible.ModuleUtils.Legacy
#Requires -Module Ansible.ModuleUtils.Security

Set-StrictMode -Version 2

$ErrorActionPreference = "Stop"

$log_path = $null

Function Write-DebugLog {
    Param(
        [string]$msg
    )

    $DebugPreference = "Continue"
    $date_str = Get-Date -Format u
    $msg = "$date_str $msg"

    Write-Debug $msg
    if($log_path) {
        Add-Content $log_path $msg
    }
}

Function Get-DomainMembershipMatch {
    Param(
        [string] $dns_domain_name
    )

    # FUTURE: add support for NetBIOS domain name?

    # this requires the DC to be accessible; "DC unavailable" is indistinguishable from "not joined to the domain"...
    Try {
        Write-DebugLog "calling GetComputerDomain()"
        $current_dns_domain = [System.DirectoryServices.ActiveDirectory.Domain]::GetComputerDomain().Name

        $domain_match = $current_dns_domain -eq $dns_domain_name

        Write-DebugLog ("current domain {0} matches {1}: {2}" -f $current_dns_domain, $dns_domain_name, $domain_match)

        return $domain_match
    }
    catch [System.Security.Authentication.AuthenticationException] {
        Write-DebugLog "Failed to get computer domain.  Attempting a different method."
        Add-Type -AssemblyName System.DirectoryServices.AccountManagement
        $user_principal = [System.DirectoryServices.AccountManagement.UserPrincipal]::Current
        If ($user_principal.ContextType -eq "Machine") {
            $current_dns_domain = (Get-CimInstance -ClassName Win32_ComputerSystem -Property Domain).Domain

            $domain_match = $current_dns_domain -eq $dns_domain_name

            Write-DebugLog ("current domain {0} matches {1}: {2}" -f $current_dns_domain, $dns_domain_name, $domain_match)

            return $domain_match
        }
        Else {
            Fail-Json -obj $result -message "Failed to authenticate with domain controller and cannot retrieve the existing domain name: $($_.Exception.Message)"
        }
    }
    Catch [System.DirectoryServices.ActiveDirectory.ActiveDirectoryObjectNotFoundException] {
        Write-DebugLog "not currently joined to a reachable domain"
        return $false
    }
}

Function Get-HostnameMatch {
    Param(
        [string] $hostname
    )

    # Add-Computer will validate the "shape" of the hostname- we just care if it matches...

    $hostname_match = $env:COMPUTERNAME -eq $hostname
    Write-DebugLog ("current hostname {0} matches {1}: {2}" -f $env:COMPUTERNAME, $hostname, $hostname_match)

    return $hostname_match
}

Function Is-DomainJoined {
    return (Get-CIMInstance Win32_ComputerSystem).PartOfDomain
}

Function Join-Domain {
    Param(
        [string] $dns_domain_name,
        [string] $new_hostname,
        [string] $domain_admin_user,
        [PSCredential] $domainJoinCredential,
        [string] $domain_ou_path
    )

    Write-DebugLog ("Creating credential for user {0}" -f $domain_admin_user)

    $add_args = @{
        ComputerName="."
        Credential=$domainJoinCredential
        DomainName=$dns_domain_name
        Force=$null
    }

    Write-DebugLog "adding hostname set arg to Add-Computer args"
    If($new_hostname) {
        $add_args["NewName"] = $new_hostname
    }


    if($domain_ou_path){
        Write-DebugLog "adding OU destination arg to Add-Computer args"
        if([System.DirectoryServices.DirectoryEntry]::Exists("LDAP://$domain_ou_path")){
            $add_args["OUPath"] = $domain_ou_path
        }
        else {
            Fail-Json -obj $result -message "The OU $domain_ou_path object was not found."
        }
    }
    $argstr = $add_args | Out-String
    Write-DebugLog "calling Add-Computer with args: $argstr"
    try {
        $add_result = Add-Computer @add_args
    } catch {
        Fail-Json -obj $result -message "failed to join domain: $($_.Exception.Message)"
    }

    Write-DebugLog ("Add-Computer result was \n{0}" -f $add_result | Out-String)
}

Function Get-Workgroup {
    return (Get-CIMInstance Win32_ComputerSystem).Workgroup
}

Function Set-Workgroup {
    Param(
        [string] $workgroup_name
    )

    Write-DebugLog ("Calling JoinDomainOrWorkgroup with workgroup {0}" -f $workgroup_name)
    try {
        $swg_result = Get-CimInstance Win32_ComputerSystem | Invoke-CimMethod -MethodName JoinDomainOrWorkgroup -Arguments @{Name="$workgroup_name"}
    } catch {
        Fail-Json -obj $result -message "failed to call Win32_ComputerSystem.JoinDomainOrWorkgroup($workgroup_name): $($_.Exception.Message)"
    }

    if ($swg_result.ReturnValue -ne 0) {
        Fail-Json -obj $result -message "failed to set workgroup through WMI, return value: $($swg_result.ReturnValue)"
    }
}

Function Join-Workgroup {
    Param(
        [string] $workgroup_name,
        [PSCredential] $domainJoinCredential
    )

    If(Is-DomainJoined) { # if we're on a domain, unjoin it (which forces us to join a workgroup)

        # 2012+ call the Workgroup arg WorkgroupName, but seem to accept
        try {
<<<<<<< HEAD
            $rc_result = Remove-Computer -Workgroup $workgroup_name -Credential $domainJoinCredential -Force
=======
            Remove-Computer -Workgroup $workgroup_name -Credential $domain_cred -Force
>>>>>>> 2e81b813
        } catch {
            Fail-Json -obj $result -message "failed to remove computer from domain: $($_.Exception.Message)"
        }
    }

    # we're already on a workgroup- change it.
    Else {
        Set-Workgroup $workgroup_name
    }
}


$result = @{
    changed = $false
    reboot_required = $false
}

$params = Parse-Args -arguments $args -supports_check_mode $true

$state = Get-AnsibleParam $params "state" -validateset @("domain","workgroup") -failifempty $result

$dns_domain_name = Get-AnsibleParam $params "dns_domain_name"
$hostname = Get-AnsibleParam $params "hostname"
$workgroup_name = Get-AnsibleParam $params "workgroup_name"
$domain_admin_user = Get-AnsibleParam $params "domain_admin_user" -failifempty $result
$domain_admin_password = Get-AnsibleParam $params "domain_admin_password" -failifempty $result
$domain_ou_path = Get-AnsibleParam $params "domain_ou_path"
$domainJoinCredential = ConvertTo-Credential -username $domain_admin_user -password $domain_admin_password

$log_path = Get-AnsibleParam $params "log_path"
$_ansible_check_mode = Get-AnsibleParam $params "_ansible_check_mode" -default $false

If ($state -eq "domain") {
    If(-not $dns_domain_name) {
        Fail-Json @{} "dns_domain_name is required when state is 'domain'"
    }
}
Else { # workgroup
    If(-not $workgroup_name) {
        Fail-Json @{} "workgroup_name is required when state is 'workgroup'"
    }
}

$global:log_path = $log_path

Try {

    $hostname_match = If($hostname) { Get-HostnameMatch $hostname } Else { $true }

    $result.changed = $result.changed -or (-not $hostname_match)

    Switch($state) {
        domain {
            $domain_match = Get-DomainMembershipMatch $dns_domain_name

            $result.changed = $result.changed -or (-not $domain_match)

            If($result.changed -and -not $_ansible_check_mode) {
                If(-not $domain_match) {
                    If(Is-DomainJoined) {
                        Write-DebugLog "domain doesn't match, and we're already joined to another domain"
                        throw "switching domains is not implemented"
                    }

                    $join_args = @{
                        dns_domain_name = $dns_domain_name
                        domain_admin_user = $domain_admin_user
                        domain_admin_password = $domain_admin_password
                    }

                    Write-DebugLog "not a domain member, joining..."

                    If(-not $hostname_match) {
                        Write-DebugLog "adding hostname change to domain-join args"
                        $join_args.new_hostname = $hostname
                    }
                    If($null -ne $domain_ou_path){ # If OU Path is not empty
                        Write-DebugLog "adding domain_ou_path to domain-join args"
                        $join_args.domain_ou_path = $domain_ou_path
                    }

                    Join-Domain @join_args

                    # this change requires a reboot
                    $result.reboot_required = $true
                }
                ElseIf(-not $hostname_match) { # domain matches but hostname doesn't, just do a rename
                    Write-DebugLog ("domain matches, setting hostname to {0}" -f $hostname)

                    $rename_args = @{NewName=$hostname}

                    If (Is-DomainJoined) {
                        $rename_args.DomainCredential = $domainJoinCredential
                    }

                    Rename-Computer @rename_args

                    # this change requires a reboot
                    $result.reboot_required = $true
                } Else {
                    # no change is needed
                }

            }
            Else {
                Write-DebugLog "check mode, exiting early..."
            }

        }

        workgroup {
            $workgroup_match = $(Get-Workgroup) -eq $workgroup_name

            $result.changed = $result.changed -or (-not $workgroup_match)

            If(-not $_ansible_check_mode) {
                If(-not $workgroup_match) {
                    Write-DebugLog ("setting workgroup to {0}" -f $workgroup_name)
                    Join-Workgroup -workgroup_name $workgroup_name -domain_admin_user $domain_admin_user -domain_admin_password $domain_admin_password

                    # this change requires a reboot
                    $result.reboot_required = $true
                }
                If(-not $hostname_match) {
                    Write-DebugLog ("setting hostname to {0}" -f $hostname)
                    Rename-Computer -NewName $hostname

                    # this change requires a reboot
                    $result.reboot_required = $true
                }
            }
        }
        default { throw "invalid state $state" }
    }

    Exit-Json $result
}
Catch {
    $excep = $_

    Write-DebugLog "Exception: $($excep | out-string)"

    Throw
}<|MERGE_RESOLUTION|>--- conflicted
+++ resolved
@@ -160,11 +160,7 @@
 
         # 2012+ call the Workgroup arg WorkgroupName, but seem to accept
         try {
-<<<<<<< HEAD
             $rc_result = Remove-Computer -Workgroup $workgroup_name -Credential $domainJoinCredential -Force
-=======
-            Remove-Computer -Workgroup $workgroup_name -Credential $domain_cred -Force
->>>>>>> 2e81b813
         } catch {
             Fail-Json -obj $result -message "failed to remove computer from domain: $($_.Exception.Message)"
         }
