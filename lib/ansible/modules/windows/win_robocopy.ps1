--- conflicted
+++ resolved
@@ -161,13 +161,7 @@
     }
 }
 
-<<<<<<< HEAD
 Set-Attr $result "msg" $cmd_msg
 Set-Attr $result "changed" $changed
-=======
-
-Set-Attr $result.win_robocopy "msg" $cmd_msg
-Set-Attr $result.win_robocopy "changed" $changed
->>>>>>> 4cdb266d
 
 Exit-Json $result