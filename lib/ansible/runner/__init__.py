# (c) 2012-2014, Michael DeHaan <michael.dehaan@gmail.com>
#
# This file is part of Ansible
#
# Ansible is free software: you can redistribute it and/or modify
# it under the terms of the GNU General Public License as published by
# the Free Software Foundation, either version 3 of the License, or
# (at your option) any later version.
#
# Ansible is distributed in the hope that it will be useful,
# but WITHOUT ANY WARRANTY; without even the implied warranty of
# MERCHANTABILITY or FITNESS FOR A PARTICULAR PURPOSE.  See the
# GNU General Public License for more details.
#
# You should have received a copy of the GNU General Public License
# along with Ansible.  If not, see <http://www.gnu.org/licenses/>.

import multiprocessing
import signal
import os
import pwd
import Queue
import random
import traceback
import tempfile
import time
import collections
import socket
import base64
import sys
import pipes
import jinja2
import subprocess
import getpass

import ansible.constants as C
import ansible.inventory
from ansible import utils
from ansible.utils import template
from ansible.utils import check_conditional
from ansible.utils import string_functions
from ansible import errors
from ansible import module_common
import poller
import connection
from return_data import ReturnData
from ansible.callbacks import DefaultRunnerCallbacks, vv
from ansible.module_common import ModuleReplacer
from ansible.module_utils.splitter import split_args

module_replacer = ModuleReplacer(strip_comments=False)

HAS_ATFORK=True
try:
    from Crypto.Random import atfork
except ImportError:
    HAS_ATFORK=False

multiprocessing_runner = None
        
OUTPUT_LOCKFILE  = tempfile.TemporaryFile()
PROCESS_LOCKFILE = tempfile.TemporaryFile()

################################################

def _executor_hook(job_queue, result_queue, new_stdin):

    # attempt workaround of https://github.com/newsapps/beeswithmachineguns/issues/17
    # this function also not present in CentOS 6
    if HAS_ATFORK:
        atfork()

    signal.signal(signal.SIGINT, signal.SIG_IGN)
    while not job_queue.empty():
        try:
            host = job_queue.get(block=False)
            return_data = multiprocessing_runner._executor(host, new_stdin)
            result_queue.put(return_data)
        except Queue.Empty:
            pass
        except:
            traceback.print_exc()

class HostVars(dict):
    ''' A special view of vars_cache that adds values from the inventory when needed. '''

    def __init__(self, vars_cache, inventory, vault_password=None):
        self.vars_cache = vars_cache
        self.inventory = inventory
        self.lookup = dict()
        self.update(vars_cache)
        self.vault_password = vault_password

    def __getitem__(self, host):
        if host not in self.lookup:
            result = self.inventory.get_variables(host, vault_password=self.vault_password).copy()
            result.update(self.vars_cache.get(host, {}))
            self.lookup[host] = result
        return self.lookup[host]


class Runner(object):
    ''' core API interface to ansible '''

    # see bin/ansible for how this is used...

    def __init__(self,
        host_list=C.DEFAULT_HOST_LIST,      # ex: /etc/ansible/hosts, legacy usage
        module_path=None,                   # ex: /usr/share/ansible
        module_name=C.DEFAULT_MODULE_NAME,  # ex: copy
        module_args=C.DEFAULT_MODULE_ARGS,  # ex: "src=/tmp/a dest=/tmp/b"
        forks=C.DEFAULT_FORKS,              # parallelism level
        timeout=C.DEFAULT_TIMEOUT,          # SSH timeout
        pattern=C.DEFAULT_PATTERN,          # which hosts?  ex: 'all', 'acme.example.org'
        remote_user=C.DEFAULT_REMOTE_USER,  # ex: 'username'
        remote_pass=C.DEFAULT_REMOTE_PASS,  # ex: 'password123' or None if using key
        remote_port=None,                   # if SSH on different ports
        private_key_file=C.DEFAULT_PRIVATE_KEY_FILE, # if not using keys/passwords
        sudo_pass=C.DEFAULT_SUDO_PASS,      # ex: 'password123' or None
        background=0,                       # async poll every X seconds, else 0 for non-async
        basedir=None,                       # directory of playbook, if applicable
        setup_cache=None,                   # used to share fact data w/ other tasks
        vars_cache=None,                    # used to store variables about hosts
        transport=C.DEFAULT_TRANSPORT,      # 'ssh', 'paramiko', 'local'
        conditional='True',                 # run only if this fact expression evals to true
        callbacks=None,                     # used for output
        sudo=False,                         # whether to run sudo or not
        sudo_user=C.DEFAULT_SUDO_USER,      # ex: 'root'
        module_vars=None,                   # a playbooks internals thing
        default_vars=None,                  # ditto
        is_playbook=False,                  # running from playbook or not?
        inventory=None,                     # reference to Inventory object
        subset=None,                        # subset pattern
        check=False,                        # don't make any changes, just try to probe for potential changes
        diff=False,                         # whether to show diffs for template files that change
        environment=None,                   # environment variables (as dict) to use inside the command
        complex_args=None,                  # structured data in addition to module_args, must be a dict
        error_on_undefined_vars=C.DEFAULT_UNDEFINED_VAR_BEHAVIOR, # ex. False
        accelerate=False,                   # use accelerated connection
        accelerate_ipv6=False,              # accelerated connection w/ IPv6
        accelerate_port=None,               # port to use with accelerated connection
        su=False,                           # Are we running our command via su?
        su_user=None,                       # User to su to when running command, ex: 'root'
        su_pass=C.DEFAULT_SU_PASS,
        vault_pass=None,
        run_hosts=None,                     # an optional list of pre-calculated hosts to run on
        no_log=False,                       # option to enable/disable logging for a given task
        run_once=False,                     # option to enable/disable host bypass loop for a given task
        ):

        # used to lock multiprocess inputs and outputs at various levels
        self.output_lockfile  = OUTPUT_LOCKFILE
        self.process_lockfile = PROCESS_LOCKFILE

        if not complex_args:
            complex_args = {}

        # storage & defaults
        self.check            = check
        self.diff             = diff
        self.setup_cache      = utils.default(setup_cache, lambda: collections.defaultdict(dict))
        self.vars_cache       = utils.default(vars_cache, lambda: collections.defaultdict(dict))
        self.basedir          = utils.default(basedir, lambda: os.getcwd())
        self.callbacks        = utils.default(callbacks, lambda: DefaultRunnerCallbacks())
        self.generated_jid    = str(random.randint(0, 999999999999))
        self.transport        = transport
        self.inventory        = utils.default(inventory, lambda: ansible.inventory.Inventory(host_list))

        self.module_vars      = utils.default(module_vars, lambda: {})
        self.default_vars     = utils.default(default_vars, lambda: {})
        self.always_run       = None
        self.connector        = connection.Connector(self)
        self.conditional      = conditional
        self.module_name      = module_name
        self.forks            = int(forks)
        self.pattern          = pattern
        self.module_args      = module_args
        self.timeout          = timeout
        self.remote_user      = remote_user
        self.remote_pass      = remote_pass
        self.remote_port      = remote_port
        self.private_key_file = private_key_file
        self.background       = background
        self.sudo             = sudo
        self.sudo_user_var    = sudo_user
        self.sudo_user        = None
        self.sudo_pass        = sudo_pass
        self.is_playbook      = is_playbook
        self.environment      = environment
        self.complex_args     = complex_args
        self.error_on_undefined_vars = error_on_undefined_vars
        self.accelerate       = accelerate
        self.accelerate_port  = accelerate_port
        self.accelerate_ipv6  = accelerate_ipv6
        self.callbacks.runner = self
        self.su               = su
        self.su_user_var      = su_user
        self.su_user          = None
        self.su_pass          = su_pass
        self.vault_pass       = vault_pass
        self.no_log           = no_log
        self.run_once         = run_once

        if self.transport == 'smart':
            # if the transport is 'smart' see if SSH can support ControlPersist if not use paramiko
            # 'smart' is the default since 1.2.1/1.3
            cmd = subprocess.Popen(['ssh','-o','ControlPersist'], stdout=subprocess.PIPE, stderr=subprocess.PIPE)
            (out, err) = cmd.communicate() 
            if "Bad configuration option" in err:
                self.transport = "paramiko"
            else:
                self.transport = "ssh" 

        # save the original transport, in case it gets
        # changed later via options like accelerate
        self.original_transport = self.transport

        # misc housekeeping
        if subset and self.inventory._subset is None:
            # don't override subset when passed from playbook
            self.inventory.subset(subset)

        # If we get a pre-built list of hosts to run on, from say a playbook, use them.
        # Also where we will store the hosts to run on once discovered
        self.run_hosts = run_hosts

        if self.transport == 'local':
            self.remote_user = pwd.getpwuid(os.geteuid())[0]

        if module_path is not None:
            for i in module_path.split(os.pathsep):
                utils.plugins.module_finder.add_directory(i)

        utils.plugins.push_basedir(self.basedir)

        # ensure we are using unique tmp paths
        random.seed()
    # *****************************************************

    def _complex_args_hack(self, complex_args, module_args):
        """
        ansible-playbook both allows specifying key=value string arguments and complex arguments
        however not all modules use our python common module system and cannot
        access these.  An example might be a Bash module.  This hack allows users to still pass "args"
        as a hash of simple scalars to those arguments and is short term.  We could technically
        just feed JSON to the module, but that makes it hard on Bash consumers.  The way this is implemented
        it does mean values in 'args' have LOWER priority than those on the key=value line, allowing
        args to provide yet another way to have pluggable defaults.
        """
        if complex_args is None:
            return module_args
        if not isinstance(complex_args, dict):
            raise errors.AnsibleError("complex arguments are not a dictionary: %s" % complex_args)
        for (k,v) in complex_args.iteritems():
            if isinstance(v, basestring):
                module_args = "%s=%s %s" % (k, pipes.quote(v), module_args)
        return module_args

    # *****************************************************

    def _transfer_str(self, conn, tmp, name, data):
        ''' transfer string to remote file '''

        if type(data) == dict:
            data = utils.jsonify(data)

        afd, afile = tempfile.mkstemp()
        afo = os.fdopen(afd, 'w')
        try:
            if not isinstance(data, unicode):
                #ensure the data is valid UTF-8
                data.decode('utf-8')
            else:
                data = data.encode('utf-8')
            afo.write(data)
        except:
            raise errors.AnsibleError("failure encoding into utf-8")
        afo.flush()
        afo.close()

        remote = conn.shell.join_path(tmp, name)
        try:
            conn.put_file(afile, remote)
        finally:
            os.unlink(afile)
        return remote

    # *****************************************************

    def _compute_environment_string(self, conn, inject=None):
        ''' what environment variables to use when running the command? '''

        enviro = {}
        if self.environment:
            enviro = template.template(self.basedir, self.environment, inject, convert_bare=True)
            enviro = utils.safe_eval(enviro)
            if type(enviro) != dict:
                raise errors.AnsibleError("environment must be a dictionary, received %s" % enviro)

        return conn.shell.env_prefix(**enviro)

    # *****************************************************

    def _compute_delegate(self, host, password, remote_inject):

        """ Build a dictionary of all attributes for the delegate host """

        delegate = {}

        # allow delegated host to be templated
        delegate['host'] = template.template(self.basedir, host, 
                                remote_inject, fail_on_undefined=True)

        delegate['inject'] = remote_inject.copy()

        # set any interpreters
        interpreters = []
        for i in delegate['inject']:
            if i.startswith("ansible_") and i.endswith("_interpreter"):
                interpreters.append(i)
        for i in interpreters:
            del delegate['inject'][i]
        port = C.DEFAULT_REMOTE_PORT

        this_host = delegate['host']

        # get the vars for the delegate by it's name        
        try:
            this_info = delegate['inject']['hostvars'][this_host]
        except:
            # make sure the inject is empty for non-inventory hosts
            this_info = {}

        # get the real ssh_address for the delegate        
        # and allow ansible_ssh_host to be templated
        delegate['ssh_host'] = template.template(self.basedir,
                            this_info.get('ansible_ssh_host', this_host),
                            this_info, fail_on_undefined=True)

        delegate['port'] = this_info.get('ansible_ssh_port', port)

        delegate['user'] = self._compute_delegate_user(this_host, delegate['inject'])

        delegate['pass'] = this_info.get('ansible_ssh_pass', password)
        delegate['private_key_file'] = this_info.get('ansible_ssh_private_key_file', 
                                        self.private_key_file)
        delegate['transport'] = this_info.get('ansible_connection', self.transport)
        delegate['sudo_pass'] = this_info.get('ansible_sudo_pass', self.sudo_pass)

        # Last chance to get private_key_file from global variables.
        # this is usefull if delegated host is not defined in the inventory
        if delegate['private_key_file'] is None:
            delegate['private_key_file'] = remote_inject.get(
                'ansible_ssh_private_key_file', None)

        if delegate['private_key_file'] is not None:
            delegate['private_key_file'] = os.path.expanduser(delegate['private_key_file'])

        for i in this_info:
            if i.startswith("ansible_") and i.endswith("_interpreter"):
                delegate['inject'][i] = this_info[i]

        return delegate

    def _compute_delegate_user(self, host, inject):

        """ Caculate the remote user based on an order of preference """

        # inventory > playbook > original_host

        actual_user = inject.get('ansible_ssh_user', self.remote_user)
        thisuser = None

        if host in inject['hostvars']:
            if inject['hostvars'][host].get('ansible_ssh_user'):
                # user for delegate host in inventory
                thisuser = inject['hostvars'][host].get('ansible_ssh_user')

        if thisuser is None and self.remote_user:
            # user defined by play/runner
            thisuser = self.remote_user

        if thisuser is not None:
            actual_user = thisuser
        else:
            # fallback to the inventory user of the play host
            #actual_user = inject.get('ansible_ssh_user', actual_user)
            actual_user = inject.get('ansible_ssh_user', self.remote_user)

        return actual_user

    def _count_module_args(self, args, allow_dupes=False):
        '''
        Count the number of k=v pairs in the supplied module args. This is
        basically a specialized version of parse_kv() from utils with a few
        minor changes.
        '''
        options = {}
        if args is not None:
            try:
                vargs = split_args(args)
            except Exception, e:
                if "unbalanced jinja2 block or quotes" in str(e):
                    raise errors.AnsibleError("error parsing argument string '%s', try quoting the entire line." % args)
                else:
                    raise
            for x in vargs:
                quoted = x.startswith('"') and x.endswith('"') or x.startswith("'") and x.endswith("'")
                if "=" in x and not quoted:
                    k, v = x.split("=",1)
                    is_shell_module = self.module_name in ('command', 'shell')
                    is_shell_param = k in ('creates', 'removes', 'chdir', 'executable')
                    if k in options and not allow_dupes:
                        if not(is_shell_module and not is_shell_param):
                            raise errors.AnsibleError("a duplicate parameter was found in the argument string (%s)" % k)
                    if is_shell_module and is_shell_param or not is_shell_module:
                        options[k] = v
        return len(options)


    # *****************************************************

    def _execute_module(self, conn, tmp, module_name, args,
        async_jid=None, async_module=None, async_limit=None, inject=None, persist_files=False, complex_args=None, delete_remote_tmp=True):

        ''' transfer and run a module along with its arguments on the remote side'''

        # hack to support fireball mode
        if module_name == 'fireball':
            args = "%s password=%s" % (args, base64.b64encode(str(utils.key_for_hostname(conn.host))))
            if 'port' not in args:
                args += " port=%s" % C.ZEROMQ_PORT

        (
        module_style,
        shebang,
        module_data
        ) = self._configure_module(conn, module_name, args, inject, complex_args)

        # a remote tmp path may be necessary and not already created
        if self._late_needs_tmp_path(conn, tmp, module_style):
            tmp = self._make_tmp_path(conn)

        remote_module_path = conn.shell.join_path(tmp, module_name)

        if (module_style != 'new'
           or async_jid is not None
           or not conn.has_pipelining
           or not C.ANSIBLE_SSH_PIPELINING
           or C.DEFAULT_KEEP_REMOTE_FILES
           or self.su):
            self._transfer_str(conn, tmp, module_name, module_data)

        environment_string = self._compute_environment_string(conn, inject)

        if "tmp" in tmp and ((self.sudo and self.sudo_user != 'root') or (self.su and self.su_user != 'root')):
            # deal with possible umask issues once sudo'ed to other user
            self._remote_chmod(conn, 'a+r', remote_module_path, tmp)

        cmd = ""
        in_data = None
        if module_style != 'new':
            if 'CHECKMODE=True' in args:
                # if module isn't using AnsibleModuleCommon infrastructure we can't be certain it knows how to
                # do --check mode, so to be safe we will not run it.
                return ReturnData(conn=conn, result=dict(skipped=True, msg="cannot yet run check mode against old-style modules"))
            elif 'NO_LOG' in args:
                return ReturnData(conn=conn, result=dict(skipped=True, msg="cannot use no_log: with old-style modules"))

            args = template.template(self.basedir, args, inject, vault_password=self.vault_pass)

            # decide whether we need to transfer JSON or key=value
            argsfile = None
            if module_style == 'non_native_want_json':
                if complex_args:
                    complex_args.update(utils.parse_kv(args))
                    argsfile = self._transfer_str(conn, tmp, 'arguments', utils.jsonify(complex_args))
                else:
                    argsfile = self._transfer_str(conn, tmp, 'arguments', utils.jsonify(utils.parse_kv(args)))

            else:
                argsfile = self._transfer_str(conn, tmp, 'arguments', args)

            if (self.sudo and self.sudo_user != 'root') or (self.su and self.su_user != 'root'):
                # deal with possible umask issues once sudo'ed to other user
                self._remote_chmod(conn, 'a+r', argsfile, tmp)

            if async_jid is None:
                cmd = "%s %s" % (remote_module_path, argsfile)
            else:
                cmd = " ".join([str(x) for x in [remote_module_path, async_jid, async_limit, async_module, argsfile]])
        else:
            if async_jid is None:
                if conn.has_pipelining and C.ANSIBLE_SSH_PIPELINING and not C.DEFAULT_KEEP_REMOTE_FILES and not self.su:
                    in_data = module_data
                else:
                    cmd = "%s" % (remote_module_path)
            else:
                cmd = " ".join([str(x) for x in [remote_module_path, async_jid, async_limit, async_module]])

        if not shebang:
            raise errors.AnsibleError("module is missing interpreter line")

        rm_tmp = None
        if "tmp" in tmp and not C.DEFAULT_KEEP_REMOTE_FILES and not persist_files and delete_remote_tmp:
            if not self.sudo or self.su or self.sudo_user == 'root' or self.su_user == 'root':
                # not sudoing or sudoing to root, so can cleanup files in the same step
                rm_tmp = tmp

        cmd = conn.shell.build_module_command(environment_string, shebang, cmd, rm_tmp)
        cmd = cmd.strip()

        sudoable = True
        if module_name == "accelerate":
            # always run the accelerate module as the user
            # specified in the play, not the sudo_user
            sudoable = False

        if self.su:
            res = self._low_level_exec_command(conn, cmd, tmp, su=True, in_data=in_data)
        else:
            res = self._low_level_exec_command(conn, cmd, tmp, sudoable=sudoable, in_data=in_data)

        if "tmp" in tmp and not C.DEFAULT_KEEP_REMOTE_FILES and not persist_files and delete_remote_tmp:
            if (self.sudo and self.sudo_user != 'root') or (self.su and self.su_user != 'root'):
            # not sudoing to root, so maybe can't delete files as that other user
            # have to clean up temp files as original user in a second step
                cmd2 = conn.shell.remove(tmp, recurse=True)
                self._low_level_exec_command(conn, cmd2, tmp, sudoable=False)

        data = utils.parse_json(res['stdout'], from_remote=True)
        if 'parsed' in data and data['parsed'] == False:
            data['msg'] += res['stderr']
        return ReturnData(conn=conn, result=data)

    # *****************************************************

    def _executor(self, host, new_stdin):
        ''' handler for multiprocessing library '''

        try:
            fileno = sys.stdin.fileno()
        except ValueError:
            fileno = None

        try:
            self._new_stdin = new_stdin
            if not new_stdin and fileno is not None:
                try:
                    self._new_stdin = os.fdopen(os.dup(fileno))
                except OSError, e:
                    # couldn't dupe stdin, most likely because it's
                    # not a valid file descriptor, so we just rely on
                    # using the one that was passed in
                    pass

            exec_rc = self._executor_internal(host, new_stdin)
            if type(exec_rc) != ReturnData:
                raise Exception("unexpected return type: %s" % type(exec_rc))
            # redundant, right?
            if not exec_rc.comm_ok:
                self.callbacks.on_unreachable(host, exec_rc.result)
            return exec_rc
        except errors.AnsibleError, ae:
            msg = str(ae)
            self.callbacks.on_unreachable(host, msg)
            return ReturnData(host=host, comm_ok=False, result=dict(failed=True, msg=msg))
        except Exception:
            msg = traceback.format_exc()
            self.callbacks.on_unreachable(host, msg)
            return ReturnData(host=host, comm_ok=False, result=dict(failed=True, msg=msg))

    # *****************************************************

    def _executor_internal(self, host, new_stdin):
        ''' executes any module one or more times '''

        host_variables = self.inventory.get_variables(host, vault_password=self.vault_pass)
        host_connection = host_variables.get('ansible_connection', self.transport)
        if host_connection in [ 'paramiko', 'ssh', 'accelerate' ]:
            port = host_variables.get('ansible_ssh_port', self.remote_port)
            if port is None:
                port = C.DEFAULT_REMOTE_PORT
        else:
            # fireball, local, etc
            port = self.remote_port

        # merge the VARS and SETUP caches for this host
        combined_cache = self.setup_cache.copy()
        combined_cache.setdefault(host, {}).update(self.vars_cache.get(host, {}))
        hostvars = HostVars(combined_cache, self.inventory, vault_password=self.vault_pass)

        # use combined_cache and host_variables to template the module_vars
        # we update the inject variables with the data we're about to template
        # since some of the variables we'll be replacing may be contained there too
        module_vars_inject = utils.combine_vars(host_variables, combined_cache.get(host, {}))
        module_vars_inject = utils.combine_vars(self.module_vars, module_vars_inject)
        module_vars = template.template(self.basedir, self.module_vars, module_vars_inject, vault_password=self.vault_pass)

        inject = {}
        inject = utils.combine_vars(inject, self.default_vars)
        inject = utils.combine_vars(inject, host_variables)
        inject = utils.combine_vars(inject, module_vars)
        inject = utils.combine_vars(inject, combined_cache.get(host, {}))
        inject.setdefault('ansible_ssh_user', self.remote_user)
        inject['hostvars']    = hostvars
        inject['group_names'] = host_variables.get('group_names', [])
        inject['groups']      = self.inventory.groups_list()
        inject['vars']        = self.module_vars
        inject['defaults']    = self.default_vars
        inject['environment'] = self.environment
        inject['playbook_dir'] = self.basedir

        # template this one is available, callbacks use this
        delegate_to = self.module_vars.get('delegate_to')
        if delegate_to:
            self.module_vars['delegate_to'] = template.template(self.basedir, delegate_to, inject)

        if self.inventory.basedir() is not None:
            inject['inventory_dir'] = self.inventory.basedir()

        if self.inventory.src() is not None:
            inject['inventory_file'] = self.inventory.src()

        # allow with_foo to work in playbooks...
        items = None
        items_plugin = self.module_vars.get('items_lookup_plugin', None)

        if items_plugin is not None and items_plugin in utils.plugins.lookup_loader:

            basedir = self.basedir
            if '_original_file' in inject:
                basedir = os.path.dirname(inject['_original_file'])
                filesdir = os.path.join(basedir, '..', 'files')
                if os.path.exists(filesdir):
                    basedir = filesdir

            items_terms = self.module_vars.get('items_lookup_terms', '')
            items_terms = template.template(basedir, items_terms, inject, vault_password=self.vault_pass)
            items = utils.plugins.lookup_loader.get(items_plugin, runner=self, basedir=basedir).run(items_terms, inject=inject)
            # strip out any jinja2 template syntax within
            # the data returned by the lookup plugin
            items = utils._clean_data_struct(items, from_remote=True)
            if type(items) != list:
                raise errors.AnsibleError("lookup plugins have to return a list: %r" % items)

            if len(items) and utils.is_list_of_strings(items) and self.module_name in [ 'apt', 'yum', 'pkgng' ]:
                # hack for apt, yum, and pkgng so that with_items maps back into a single module call
                use_these_items = []
                for x in items:
                    inject['item'] = x
                    if not self.conditional or utils.check_conditional(self.conditional, self.basedir, inject, fail_on_undefined=self.error_on_undefined_vars):
                        use_these_items.append(x)
                inject['item'] = ",".join(use_these_items)
                items = None

        # logic to replace complex args if possible
        complex_args = self.complex_args

        # logic to decide how to run things depends on whether with_items is used
        if items is None:
            if isinstance(complex_args, basestring):
                complex_args = template.template(self.basedir, complex_args, inject, convert_bare=True, vault_password=self.vault_pass)
                complex_args = utils.safe_eval(complex_args)
                if type(complex_args) != dict:
                    raise errors.AnsibleError("args must be a dictionary, received %s" % complex_args)
            return self._executor_internal_inner(host, self.module_name, self.module_args, inject, port, complex_args=complex_args)
        elif len(items) > 0:

            # executing using with_items, so make multiple calls
            # TODO: refactor

            if self.background > 0:
                raise errors.AnsibleError("lookup plugins (with_*) cannot be used with async tasks")

            all_comm_ok = True
            all_changed = False
            all_failed = False
            results = []
            for x in items:
                # use a fresh inject for each item
                this_inject = inject.copy()
                this_inject['item'] = x

                # TODO: this idiom should be replaced with an up-conversion to a Jinja2 template evaluation
                if isinstance(self.complex_args, basestring):
                    complex_args = template.template(self.basedir, self.complex_args, this_inject, convert_bare=True, vault_password=self.vault_pass)
                    complex_args = utils.safe_eval(complex_args)
                    if type(complex_args) != dict:
                        raise errors.AnsibleError("args must be a dictionary, received %s" % complex_args)
                result = self._executor_internal_inner(
                     host,
                     self.module_name,
                     self.module_args,
                     this_inject,
                     port,
                     complex_args=complex_args
                )
                results.append(result.result)
                if result.comm_ok == False:
                    all_comm_ok = False
                    all_failed = True
                    break
                for x in results:
                    if x.get('changed') == True:
                        all_changed = True
                    if (x.get('failed') == True) or ('failed_when_result' in x and [x['failed_when_result']] or [('rc' in x) and (x['rc'] != 0)])[0]:
                        all_failed = True
                        break
            msg = 'All items completed'
            if all_failed:
                msg = "One or more items failed."
            rd_result = dict(failed=all_failed, changed=all_changed, results=results, msg=msg)
            if not all_failed:
                del rd_result['failed']
            return ReturnData(host=host, comm_ok=all_comm_ok, result=rd_result)
        else:
            self.callbacks.on_skipped(host, None)
            return ReturnData(host=host, comm_ok=True, result=dict(changed=False, skipped=True))

    # *****************************************************

    def _executor_internal_inner(self, host, module_name, module_args, inject, port, is_chained=False, complex_args=None):
        ''' decides how to invoke a module '''

        # late processing of parameterized sudo_user (with_items,..)
        if self.sudo_user_var is not None:
            self.sudo_user = template.template(self.basedir, self.sudo_user_var, inject, vault_password=self.vault_pass)
        if self.su_user_var is not None:
            self.su_user = template.template(self.basedir, self.su_user_var, inject, vault_password=self.vault_pass)

        # allow module args to work as a dictionary
        # though it is usually a string
        new_args = ""
        if type(module_args) == dict:
            for (k,v) in module_args.iteritems():
                new_args = new_args + "%s='%s' " % (k,v)
            module_args = new_args

        # module_name may be dynamic (but cannot contain {{ ansible_ssh_user }})
        module_name  = template.template(self.basedir, module_name, inject)

        if module_name in utils.plugins.action_loader:
            if self.background != 0:
                raise errors.AnsibleError("async mode is not supported with the %s module" % module_name)
            handler = utils.plugins.action_loader.get(module_name, self)
        elif self.background == 0:
            handler = utils.plugins.action_loader.get('normal', self)
        else:
            handler = utils.plugins.action_loader.get('async', self)

        if type(self.conditional) != list:
            self.conditional = [ self.conditional ]

        for cond in self.conditional:

            if not utils.check_conditional(cond, self.basedir, inject, fail_on_undefined=self.error_on_undefined_vars):
                result = utils.jsonify(dict(changed=False, skipped=True))
                self.callbacks.on_skipped(host, inject.get('item',None))
                return ReturnData(host=host, result=result)

        if getattr(handler, 'setup', None) is not None:
            handler.setup(module_name, inject)
        conn = None
        actual_host = inject.get('ansible_ssh_host', host)
        # allow ansible_ssh_host to be templated
        actual_host = template.template(self.basedir, actual_host, inject, fail_on_undefined=True)
        actual_port = port
        actual_user = inject.get('ansible_ssh_user', self.remote_user)
        actual_pass = inject.get('ansible_ssh_pass', self.remote_pass)
        actual_transport = inject.get('ansible_connection', self.transport)
        actual_private_key_file = inject.get('ansible_ssh_private_key_file', self.private_key_file)
        actual_private_key_file = template.template(self.basedir, actual_private_key_file, inject, fail_on_undefined=True)
        self.sudo = utils.boolean(inject.get('ansible_sudo', self.sudo))
        self.sudo_user = inject.get('ansible_sudo_user', self.sudo_user)
        self.sudo_pass = inject.get('ansible_sudo_pass', self.sudo_pass)
        self.su = inject.get('ansible_su', self.su)
        self.su_pass = inject.get('ansible_su_pass', self.su_pass)

        # select default root user in case self.sudo requested
        # but no user specified; happens e.g. in host vars when
        # just ansible_sudo=True is specified
        if self.sudo and self.sudo_user is None:
            self.sudo_user = 'root'

        if actual_private_key_file is not None:
            actual_private_key_file = os.path.expanduser(actual_private_key_file)

        if self.accelerate and actual_transport != 'local':
            #Fix to get the inventory name of the host to accelerate plugin
            if inject.get('ansible_ssh_host', None):
                self.accelerate_inventory_host = host
            else:
                self.accelerate_inventory_host = None
            # if we're using accelerated mode, force the
            # transport to accelerate
            actual_transport = "accelerate"
            if not self.accelerate_port:
                self.accelerate_port = C.ACCELERATE_PORT

        actual_port = inject.get('ansible_ssh_port', port)

        # the delegated host may have different SSH port configured, etc
        # and we need to transfer those, and only those, variables
        delegate_to = inject.get('delegate_to', None)
        if delegate_to is not None:
            delegate = self._compute_delegate(delegate_to, actual_pass, inject)
            actual_transport = delegate['transport']
            actual_host = delegate['ssh_host']
            actual_port = delegate['port']
            actual_user = delegate['user']
            actual_pass = delegate['pass']
            actual_private_key_file = delegate['private_key_file']
            self.sudo_pass = delegate['sudo_pass']
            inject = delegate['inject']

        # user/pass may still contain variables at this stage
        actual_user = template.template(self.basedir, actual_user, inject)
        actual_pass = template.template(self.basedir, actual_pass, inject, vault_password=self.vault_pass)
        self.sudo_pass = template.template(self.basedir, self.sudo_pass, inject, vault_password=self.vault_pass)

        # make actual_user available as __magic__ ansible_ssh_user variable
        inject['ansible_ssh_user'] = actual_user

        try:
            if actual_transport == 'accelerate':
                # for accelerate, we stuff both ports into a single
                # variable so that we don't have to mangle other function
                # calls just to accomodate this one case
                actual_port = [actual_port, self.accelerate_port]
            elif actual_port is not None:
                actual_port = int(template.template(self.basedir, actual_port, inject))
        except ValueError, e:
            result = dict(failed=True, msg="FAILED: Configured port \"%s\" is not a valid port, expected integer" % actual_port)
            return ReturnData(host=host, comm_ok=False, result=result)

        try:
            conn = self.connector.connect(actual_host, actual_port, actual_user, actual_pass, actual_transport, actual_private_key_file)
            if delegate_to or host != actual_host:
                conn.delegate = host

            default_shell = getattr(conn, 'default_shell', '')
            shell_type = inject.get('ansible_shell_type')
            if not shell_type:
                if default_shell:
                    shell_type = default_shell
                else:
                    shell_type = os.path.basename(C.DEFAULT_EXECUTABLE)

            shell_plugin = utils.plugins.shell_loader.get(shell_type)
            if shell_plugin is None:
                shell_plugin = utils.plugins.shell_loader.get('sh')
            conn.shell = shell_plugin

        except errors.AnsibleConnectionFailed, e:
            result = dict(failed=True, msg="FAILED: %s" % str(e))
            return ReturnData(host=host, comm_ok=False, result=result)

        tmp = ''
        # action plugins may DECLARE via TRANSFERS_FILES = True that they need a remote tmp path working dir
        if self._early_needs_tmp_path(module_name, handler):
            tmp = self._make_tmp_path(conn)

        # render module_args and complex_args templates
        try:
<<<<<<< HEAD
            module_args = template.template(self.basedir, module_args, inject, fail_on_undefined=self.error_on_undefined_vars, vault_password=self.vault_pass)
            complex_args = template.template(self.basedir, complex_args, inject, fail_on_undefined=self.error_on_undefined_vars, vault_password=self.vault_pass)
=======
            # When templating module_args, we need to be careful to ensure
            # that no variables inadvertantly (or maliciously) add params
            # to the list of args. We do this by counting the number of k=v
            # pairs before and after templating.
            num_args_pre = self._count_module_args(module_args, allow_dupes=True)
            module_args = template.template(self.basedir, module_args, inject, fail_on_undefined=self.error_on_undefined_vars)
            num_args_post = self._count_module_args(module_args)
            if num_args_pre != num_args_post:
                raise errors.AnsibleError("A variable inserted a new parameter into the module args. " + \
                                          "Be sure to quote variables if they contain equal signs (for example: \"{{var}}\").")
            # And we also make sure nothing added in special flags for things
            # like the command/shell module (ie. #USE_SHELL)
            if '#USE_SHELL' in module_args:
                raise errors.AnsibleError("A variable tried to add #USE_SHELL to the module arguments.")
            complex_args = template.template(self.basedir, complex_args, inject, fail_on_undefined=self.error_on_undefined_vars)
>>>>>>> e90d2573
        except jinja2.exceptions.UndefinedError, e:
            raise errors.AnsibleUndefinedVariable("One or more undefined variables: %s" % str(e))


        result = handler.run(conn, tmp, module_name, module_args, inject, complex_args)
        # Code for do until feature
        until = self.module_vars.get('until', None)
        if until is not None and result.comm_ok:
            inject[self.module_vars.get('register')] = result.result
            cond = template.template(self.basedir, until, inject, expand_lists=False)
            if not utils.check_conditional(cond,  self.basedir, inject, fail_on_undefined=self.error_on_undefined_vars):
                retries = self.module_vars.get('retries')
                delay   = self.module_vars.get('delay')
                for x in range(1, int(retries) + 1):
                    # template the delay, cast to float and sleep
                    delay = template.template(self.basedir, delay, inject, expand_lists=False)
                    delay = float(delay)
                    time.sleep(delay)
                    tmp = ''
                    if self._early_needs_tmp_path(module_name, handler):
                        tmp = self._make_tmp_path(conn)
                    result = handler.run(conn, tmp, module_name, module_args, inject, complex_args)
                    result.result['attempts'] = x
                    vv("Result from run %i is: %s" % (x, result.result))
                    inject[self.module_vars.get('register')] = result.result
                    cond = template.template(self.basedir, until, inject, expand_lists=False, vault_password=self.vault_pass)
                    if utils.check_conditional(cond, self.basedir, inject, fail_on_undefined=self.error_on_undefined_vars):
                        break
                if result.result['attempts'] == retries and not utils.check_conditional(cond, self.basedir, inject, fail_on_undefined=self.error_on_undefined_vars):
                    result.result['failed'] = True 
                    result.result['msg'] = "Task failed as maximum retries was encountered"
            else:
                result.result['attempts'] = 0
        conn.close()

        if not result.comm_ok:
            # connection or parsing errors...
            self.callbacks.on_unreachable(host, result.result)
        else:
            data = result.result

            # https://github.com/ansible/ansible/issues/4958
            if hasattr(sys.stdout, "isatty"):
                if "stdout" in data and sys.stdout.isatty():
                    if not string_functions.isprintable(data['stdout']):
                        data['stdout'] = ''

            if 'item' in inject:
                result.result['item'] = inject['item']

            result.result['invocation'] = dict(
                module_args=module_args,
                module_name=module_name
            )

            changed_when = self.module_vars.get('changed_when')
            failed_when = self.module_vars.get('failed_when')
            if (changed_when is not None or failed_when is not None) and self.background == 0:
                register = self.module_vars.get('register')
                if register is not None:
                    if 'stdout' in data:
                        data['stdout_lines'] = data['stdout'].splitlines()
                    inject[register] = data
                # only run the final checks if the async_status has finished,
                # or if we're not running an async_status check at all
                if (module_name == 'async_status' and "finished" in data) or module_name != 'async_status':
                    if changed_when is not None and 'skipped' not in data:
                        data['changed'] = utils.check_conditional(changed_when, self.basedir, inject, fail_on_undefined=self.error_on_undefined_vars)
                    if failed_when is not None and 'skipped' not in data:
                        data['failed_when_result'] = data['failed'] = utils.check_conditional(failed_when, self.basedir, inject, fail_on_undefined=self.error_on_undefined_vars)

            if is_chained:
                # no callbacks
                return result
            if 'skipped' in data:
                self.callbacks.on_skipped(host, inject.get('item',None))
            elif not result.is_successful():
                ignore_errors = self.module_vars.get('ignore_errors', False)
                self.callbacks.on_failed(host, data, ignore_errors)
            else:
                if self.diff:
                    self.callbacks.on_file_diff(conn.host, result.diff)
                self.callbacks.on_ok(host, data)
        return result

    def _early_needs_tmp_path(self, module_name, handler):
        ''' detect if a tmp path should be created before the handler is called '''
        if module_name in utils.plugins.action_loader:
          return getattr(handler, 'TRANSFERS_FILES', False)
        # other modules never need tmp path at early stage
        return False

    def _late_needs_tmp_path(self, conn, tmp, module_style):
        if "tmp" in tmp:
            # tmp has already been created
            return False
        if not conn.has_pipelining or not C.ANSIBLE_SSH_PIPELINING or C.DEFAULT_KEEP_REMOTE_FILES or self.su:
            # tmp is necessary to store module source code
            return True
        if not conn.has_pipelining:
            # tmp is necessary to store the module source code
            # or we want to keep the files on the target system
            return True
        if module_style != "new":
            # even when conn has pipelining, old style modules need tmp to store arguments
            return True
        return False
    

    # *****************************************************

    def _low_level_exec_command(self, conn, cmd, tmp, sudoable=False,
                                executable=None, su=False, in_data=None):
        ''' execute a command string over SSH, return the output '''

        if not cmd:
            # this can happen with powershell modules when there is no analog to a Windows command (like chmod)
            return dict(stdout='', stderr='')

        if executable is None:
            executable = C.DEFAULT_EXECUTABLE

        sudo_user = self.sudo_user
        su_user = self.su_user

        # compare connection user to (su|sudo)_user and disable if the same
        # assume connection type is local if no user attribute
        this_user = getattr(conn, 'user', getpass.getuser())
        if (not su and this_user == sudo_user) or (su and this_user == su_user):
            sudoable = False
            su = False

        if su:
            rc, stdin, stdout, stderr = conn.exec_command(cmd,
                                                          tmp,
                                                          su=su,
                                                          su_user=su_user,
                                                          executable=executable,
                                                          in_data=in_data)
        else:
            rc, stdin, stdout, stderr = conn.exec_command(cmd,
                                                          tmp,
                                                          sudo_user,
                                                          sudoable=sudoable,
                                                          executable=executable,
                                                          in_data=in_data)

        if type(stdout) not in [ str, unicode ]:
            out = ''.join(stdout.readlines())
        else:
            out = stdout

        if type(stderr) not in [ str, unicode ]:
            err = ''.join(stderr.readlines())
        else:
            err = stderr

        if rc is not None:
            return dict(rc=rc, stdout=out, stderr=err)
        else:
            return dict(stdout=out, stderr=err)

    # *****************************************************

    def _remote_chmod(self, conn, mode, path, tmp, sudoable=False, su=False):
        ''' issue a remote chmod command '''
        cmd = conn.shell.chmod(mode, path)
        return self._low_level_exec_command(conn, cmd, tmp, sudoable=sudoable, su=su)

    # *****************************************************

    def _remote_md5(self, conn, tmp, path):
        ''' takes a remote md5sum without requiring python, and returns 1 if no file '''
        cmd = conn.shell.md5(path)
        data = self._low_level_exec_command(conn, cmd, tmp, sudoable=True)
        data2 = utils.last_non_blank_line(data['stdout'])
        try:
            if data2 == '':
                # this may happen if the connection to the remote server
                # failed, so just return "INVALIDMD5SUM" to avoid errors
                return "INVALIDMD5SUM"
            else:
                return data2.split()[0]
        except IndexError:
            sys.stderr.write("warning: md5sum command failed unusually, please report this to the list so it can be fixed\n")
            sys.stderr.write("command: %s\n" % md5s)
            sys.stderr.write("----\n")
            sys.stderr.write("output: %s\n" % data)
            sys.stderr.write("----\n")
            # this will signal that it changed and allow things to keep going
            return "INVALIDMD5SUM"

    # *****************************************************

    def _make_tmp_path(self, conn):
        ''' make and return a temporary path on a remote box '''
        basefile = 'ansible-tmp-%s-%s' % (time.time(), random.randint(0, 2**48))
        use_system_tmp = False
        if (self.sudo and self.sudo_user != 'root') or (self.su and self.su_user != 'root'):
            use_system_tmp = True

        tmp_mode = None
        if self.remote_user != 'root' or ((self.sudo and self.sudo_user != 'root') or (self.su and self.su_user != 'root')):
            tmp_mode = 'a+rx'

        cmd = conn.shell.mkdtemp(basefile, use_system_tmp, tmp_mode)
        result = self._low_level_exec_command(conn, cmd, None, sudoable=False)

        # error handling on this seems a little aggressive?
        if result['rc'] != 0:
            if result['rc'] == 5:
                output = 'Authentication failure.'
            elif result['rc'] == 255 and self.transport in ['ssh']:
                if utils.VERBOSITY > 3:
                    output = 'SSH encountered an unknown error. The output was:\n%s' % (result['stdout']+result['stderr'])
                else:
                    output = 'SSH encountered an unknown error during the connection. We recommend you re-run the command using -vvvv, which will enable SSH debugging output to help diagnose the issue'
            else:
                output = 'Authentication or permission failure.  In some cases, you may have been able to authenticate and did not have permissions on the remote directory. Consider changing the remote temp path in ansible.cfg to a path rooted in "/tmp". Failed command was: %s, exited with result %d' % (cmd, result['rc'])
            if 'stdout' in result and result['stdout'] != '':
                output = output + ": %s" % result['stdout']
            raise errors.AnsibleError(output)

        rc = conn.shell.join_path(utils.last_non_blank_line(result['stdout']).strip(), '')
        # Catch failure conditions, files should never be
        # written to locations in /.
        if rc == '/': 
            raise errors.AnsibleError('failed to resolve remote temporary directory from %s: `%s` returned empty string' % (basetmp, cmd))
        return rc

    # *****************************************************

    def _remove_tmp_path(self, conn, tmp_path):
        ''' Remove a tmp_path. '''
        if "-tmp-" in tmp_path:
            cmd = conn.shell.remove(tmp_path, recurse=True)
            self._low_level_exec_command(conn, cmd, None, sudoable=False)
            # If we have gotten here we have a working ssh configuration.
            # If ssh breaks we could leave tmp directories out on the remote system.

    # *****************************************************

    def _copy_module(self, conn, tmp, module_name, module_args, inject, complex_args=None):
        ''' transfer a module over SFTP, does not run it '''
        (
        module_style,
        module_shebang,
        module_data
        ) = self._configure_module(conn, module_name, module_args, inject, complex_args)
        module_remote_path = conn.shell.join_path(tmp, module_name)
        
        self._transfer_str(conn, tmp, module_name, module_data)
         
        return (module_remote_path, module_style, module_shebang)

    # *****************************************************

    def _configure_module(self, conn, module_name, module_args, inject, complex_args=None):
        ''' find module and configure it '''

        # Search module path(s) for named module.
        module_suffixes = getattr(conn, 'default_suffixes', None)
        module_path = utils.plugins.module_finder.find_plugin(module_name, module_suffixes)
        if module_path is None:
            raise errors.AnsibleFileNotFound("module %s not found in %s" % (module_name, utils.plugins.module_finder.print_paths()))


        # insert shared code and arguments into the module
        (module_data, module_style, module_shebang) = module_replacer.modify_module(
            module_path, complex_args, module_args, inject
        )

        return (module_style, module_shebang, module_data)


    # *****************************************************


    def _parallel_exec(self, hosts):
        ''' handles mulitprocessing when more than 1 fork is required '''

        manager = multiprocessing.Manager()
        job_queue = manager.Queue()
        for host in hosts:
            job_queue.put(host)
        result_queue = manager.Queue()

        try:
            fileno = sys.stdin.fileno()
        except ValueError:
            fileno = None

        workers = []
        for i in range(self.forks):
            new_stdin = None
            if fileno is not None:
                try:
                    new_stdin = os.fdopen(os.dup(fileno))
                except OSError, e:
                    # couldn't dupe stdin, most likely because it's
                    # not a valid file descriptor, so we just rely on
                    # using the one that was passed in
                    pass
            prc = multiprocessing.Process(target=_executor_hook,
                args=(job_queue, result_queue, new_stdin))
            prc.start()
            workers.append(prc)

        try:
            for worker in workers:
                worker.join()
        except KeyboardInterrupt:
            for worker in workers:
                worker.terminate()
                worker.join()
        
        results = []
        try:
            while not result_queue.empty():
                results.append(result_queue.get(block=False))
        except socket.error:
            raise errors.AnsibleError("<interrupted>")
        return results

    # *****************************************************

    def _partition_results(self, results):
        ''' separate results by ones we contacted & ones we didn't '''

        if results is None:
            return None
        results2 = dict(contacted={}, dark={})

        for result in results:
            host = result.host
            if host is None:
                raise Exception("internal error, host not set")
            if result.communicated_ok():
                results2["contacted"][host] = result.result
            else:
                results2["dark"][host] = result.result

        # hosts which were contacted but never got a chance to return
        for host in self.run_hosts:
            if not (host in results2['dark'] or host in results2['contacted']):
                results2["dark"][host] = {}
        return results2

    # *****************************************************

    def run(self):
        ''' xfer & run module on all matched hosts '''

        # find hosts that match the pattern
        if not self.run_hosts:
            self.run_hosts = self.inventory.list_hosts(self.pattern)
        hosts = self.run_hosts
        if len(hosts) == 0:
            self.callbacks.on_no_hosts()
            return dict(contacted={}, dark={})

        global multiprocessing_runner
        multiprocessing_runner = self
        results = None

        # Check if this is an action plugin. Some of them are designed
        # to be ran once per group of hosts. Example module: pause,
        # run once per hostgroup, rather than pausing once per each
        # host.
        p = utils.plugins.action_loader.get(self.module_name, self)

        if self.forks == 0 or self.forks > len(hosts):
            self.forks = len(hosts)

        if (p and (getattr(p, 'BYPASS_HOST_LOOP', None)) or self.run_once):

            # Expose the current hostgroup to the bypassing plugins
            self.host_set = hosts
            # We aren't iterating over all the hosts in this
            # group. So, just pick the first host in our group to
            # construct the conn object with.
            result_data = self._executor(hosts[0], None).result
            # Create a ResultData item for each host in this group
            # using the returned result. If we didn't do this we would
            # get false reports of dark hosts.
            results = [ ReturnData(host=h, result=result_data, comm_ok=True) \
                           for h in hosts ]
            del self.host_set

        elif self.forks > 1:
            try:
                results = self._parallel_exec(hosts)
            except IOError, ie:
                print ie.errno
                if ie.errno == 32:
                    # broken pipe from Ctrl+C
                    raise errors.AnsibleError("interrupted")
                raise
        else:
            results = [ self._executor(h, None) for h in hosts ]

        return self._partition_results(results)

    # *****************************************************

    def run_async(self, time_limit):
        ''' Run this module asynchronously and return a poller. '''

        self.background = time_limit
        results = self.run()
        return results, poller.AsyncPoller(results, self)

    # *****************************************************

    def noop_on_check(self, inject):
        ''' Should the runner run in check mode or not ? '''

        # initialize self.always_run on first call
        if self.always_run is None:
            self.always_run = self.module_vars.get('always_run', False)
            self.always_run = check_conditional(
                self.always_run, self.basedir, inject, fail_on_undefined=True)

        return (self.check and not self.always_run)<|MERGE_RESOLUTION|>--- conflicted
+++ resolved
@@ -863,16 +863,12 @@
 
         # render module_args and complex_args templates
         try:
-<<<<<<< HEAD
-            module_args = template.template(self.basedir, module_args, inject, fail_on_undefined=self.error_on_undefined_vars, vault_password=self.vault_pass)
-            complex_args = template.template(self.basedir, complex_args, inject, fail_on_undefined=self.error_on_undefined_vars, vault_password=self.vault_pass)
-=======
             # When templating module_args, we need to be careful to ensure
             # that no variables inadvertantly (or maliciously) add params
             # to the list of args. We do this by counting the number of k=v
             # pairs before and after templating.
             num_args_pre = self._count_module_args(module_args, allow_dupes=True)
-            module_args = template.template(self.basedir, module_args, inject, fail_on_undefined=self.error_on_undefined_vars)
+            module_args = template.template(self.basedir, module_args, inject, fail_on_undefined=self.error_on_undefined_vars, vault_password=self.vault_pass)
             num_args_post = self._count_module_args(module_args)
             if num_args_pre != num_args_post:
                 raise errors.AnsibleError("A variable inserted a new parameter into the module args. " + \
@@ -881,8 +877,7 @@
             # like the command/shell module (ie. #USE_SHELL)
             if '#USE_SHELL' in module_args:
                 raise errors.AnsibleError("A variable tried to add #USE_SHELL to the module arguments.")
-            complex_args = template.template(self.basedir, complex_args, inject, fail_on_undefined=self.error_on_undefined_vars)
->>>>>>> e90d2573
+            complex_args = template.template(self.basedir, complex_args, inject, fail_on_undefined=self.error_on_undefined_vars, vault_password=self.vault_pass)
         except jinja2.exceptions.UndefinedError, e:
             raise errors.AnsibleUndefinedVariable("One or more undefined variables: %s" % str(e))
 
