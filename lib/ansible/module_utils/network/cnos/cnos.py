--- conflicted
+++ resolved
@@ -1363,526 +1363,6 @@
 # EOM
 
 
-<<<<<<< HEAD
-def vlanConfig(module, prompt, answer):
-
-    retVal = ''
-    # Wait time to get response from server
-    vlanArg1 = module.params['vlanArg1']
-    vlanArg2 = module.params['vlanArg2']
-    vlanArg3 = module.params['vlanArg3']
-    vlanArg4 = module.params['vlanArg4']
-    vlanArg5 = module.params['vlanArg5']
-    deviceType = module.params['deviceType']
-    # vlan config command happens here.
-    command = 'vlan '
-
-    if(vlanArg1 == "access-map"):
-        # debugOutput("access-map ")
-        command = command + vlanArg1 + ' '
-        value = checkSanityofVariable(
-            deviceType, "vlan_access_map_name", vlanArg2)
-        if(value == "ok"):
-            command = command + vlanArg2
-            # debugOutput(command)
-            cmd = [{'command': command, 'prompt': None, 'answer': None}]
-            retVal = retVal + vlanAccessMapConfig(module, cmd)
-            return retVal
-        else:
-            retVal = "Error-130"
-            return retVal
-
-    elif(vlanArg1 == "dot1q"):
-        # debugOutput("dot1q")
-        command = command + vlanArg1 + " tag native "
-        if(vlanArg2 is not None):
-            value = checkSanityofVariable(
-                deviceType, "vlan_dot1q_tag", vlanArg2)
-            if(value == "ok"):
-                command = command + vlanArg2
-            else:
-                retVal = "Error-131"
-                return retVal
-
-    elif(vlanArg1 == "filter"):
-        # debugOutput( "filter")
-        command = command + vlanArg1 + " "
-        if(vlanArg2 is not None):
-            value = checkSanityofVariable(
-                deviceType, "vlan_filter_name", vlanArg2)
-            if(value == "ok"):
-                command = command + vlanArg2 + " vlan-list "
-                value = checkSanityofVariable(deviceType, "vlan_id", vlanArg3)
-                if(value == "ok"):
-                    command = command + vlanArg3
-                else:
-                    value = checkSanityofVariable(
-                        deviceType, "vlan_id_range", vlanArg3)
-                    if(value == "ok"):
-                        command = command + vlanArg3
-                    else:
-                        retVal = "Error-133"
-                    return retVal
-            else:
-                retVal = "Error-132"
-                return retVal
-
-    else:
-        value = checkSanityofVariable(deviceType, "vlan_id", vlanArg1)
-        if(value == "ok"):
-            retVal = createVlan(module, '(config-vlan)#', None)
-            return retVal
-        else:
-            value = checkSanityofVariable(
-                deviceType, "vlan_id_range", vlanArg1)
-            if(value == "ok"):
-                retVal = createVlan(module, '(config-vlan)#', None)
-                return retVal
-            retVal = "Error-133"
-            return retVal
-
-    # debugOutput(command)
-    cmd = [{'command': command, 'prompt': None, 'answer': None}]
-    retVal = retVal + str(run_cnos_commands(module, cmd))
-    return retVal
-# EOM
-
-
-def vlanAccessMapConfig(module, cmd):
-    retVal = ''
-    # Wait time to get response from server
-    command = ''
-    vlanArg3 = module.params['vlanArg3']
-    vlanArg4 = module.params['vlanArg4']
-    vlanArg5 = module.params['vlanArg5']
-    deviceType = module.params['deviceType']
-    if(vlanArg3 == "action"):
-        command = command + vlanArg3 + ' '
-        value = checkSanityofVariable(
-            deviceType, "vlan_accessmap_action", vlanArg4)
-        if(value == "ok"):
-            command = command + vlanArg4
-        else:
-            retVal = "Error-135"
-            return retVal
-    elif(vlanArg3 == "match"):
-        command = command + vlanArg3 + ' '
-        if(vlanArg4 == "ip" or vlanArg4 == "mac"):
-            command = command + vlanArg4 + ' address '
-            value = checkSanityofVariable(
-                deviceType, "vlan_access_map_name", vlanArg5)
-            if(value == "ok"):
-                command = command + vlanArg5
-            else:
-                retVal = "Error-136"
-                return retVal
-        else:
-            retVal = "Error-137"
-            return retVal
-    elif(vlanArg3 == "statistics"):
-        command = vlanArg3 + " per-entry"
-    else:
-        retVal = "Error-138"
-        return retVal
-
-    inner_cmd = [{'command': command, 'prompt': None, 'answer': None}]
-    cmd.extend(inner_cmd)
-    retVal = retVal + str(run_cnos_commands(module, cmd))
-    # debugOutput(command)
-    return retVal
-# EOM
-
-
-def checkVlanNameNotAssigned(module, prompt, answer):
-    retVal = "ok"
-    vlanId = module.params['vlanArg1']
-    vlanName = module.params['vlanArg3']
-    command = "show vlan id " + vlanId
-    cmd = [{'command': command, 'prompt': None, 'answer': None}]
-    retVal = str(run_cnos_commands(module, cmd))
-    if(retVal.find('Error') != -1):
-        command = "display vlan id " + vlanId
-        retVal = str(run_cnos_commands(module, cmd))
-    if(retVal.find(vlanName) != -1):
-        return "Nok"
-    else:
-        return "ok"
-# EOM
-
-
-# Utility Method to create vlan
-def createVlan(module, prompt, answer):
-
-    # vlan config command happens here. It creates if not present
-    vlanArg1 = module.params['vlanArg1']
-    vlanArg2 = module.params['vlanArg2']
-    vlanArg3 = module.params['vlanArg3']
-    vlanArg4 = module.params['vlanArg4']
-    vlanArg5 = module.params['vlanArg5']
-    deviceType = module.params['deviceType']
-    retVal = ''
-    command = 'vlan ' + vlanArg1
-    # debugOutput(command)
-    cmd = [{'command': command, 'prompt': None, 'answer': None}]
-    command = ""
-    if(vlanArg2 == "name"):
-        # debugOutput("name")
-        command = vlanArg2 + " "
-        value = checkSanityofVariable(deviceType, "vlan_name", vlanArg3)
-        if(value == "ok"):
-            value = checkVlanNameNotAssigned(module, prompt, answer)
-            if(value == "ok"):
-                command = command + vlanArg3
-            else:
-                retVal = retVal + 'VLAN Name is already assigned \n'
-                command = "\n"
-        else:
-            retVal = "Error-139"
-            return retVal
-    elif (vlanArg2 == "flood"):
-        # debugOutput("flood")
-        command = vlanArg2 + " "
-        value = checkSanityofVariable(deviceType, "vlan_flood", vlanArg3)
-        if(value == "ok"):
-            command = command + vlanArg3
-        else:
-            retVal = "Error-140"
-            return retVal
-
-    elif(vlanArg2 == "state"):
-        # debugOutput("state")
-        command = vlanArg2 + " "
-        value = checkSanityofVariable(deviceType, "vlan_state", vlanArg3)
-        if(value == "ok"):
-            command = command + vlanArg3
-        else:
-            retVal = "Error-141"
-            return retVal
-
-    elif(vlanArg2 == "ip"):
-        # debugOutput("ip")
-        command = vlanArg2 + " igmp snooping "
-        # debugOutput("vlanArg3")
-        if(vlanArg3 is None or vlanArg3 == ""):
-            # debugOutput("None or empty")
-            command = command.strip()
-        elif(vlanArg3 == "fast-leave"):
-            # debugOutput("fast-leave")
-            command = command + vlanArg3
-
-        elif (vlanArg3 == "last-member-query-interval"):
-            # debugOutput("last-member-query-interval")
-            command = command + vlanArg3 + " "
-            value = checkSanityofVariable(
-                deviceType, "vlan_last_member_query_interval", vlanArg4)
-            if(value == "ok"):
-                command = command + vlanArg4
-            else:
-                retVal = "Error-142"
-                return retVal
-
-        elif (vlanArg3 == "querier"):
-            # debugOutput("querier")
-            command = command + vlanArg3 + " "
-            value = checkSanityofVariable(deviceType, "vlan_querier", vlanArg4)
-            if(value == "ok"):
-                command = command + vlanArg4
-            else:
-                retVal = "Error-143"
-                return retVal
-        elif (vlanArg3 == "querier-timeout"):
-            # debugOutput("querier-timeout")
-            command = command + vlanArg3 + " "
-            value = checkSanityofVariable(
-                deviceType, "vlan_querier_timeout", vlanArg4)
-            if(value == "ok"):
-                command = command + vlanArg4
-            else:
-                retVal = "Error-144"
-                return retVal
-        elif (vlanArg3 == "query-interval"):
-            # debugOutput("query-interval")
-            command = command + vlanArg3 + " "
-            value = checkSanityofVariable(
-                deviceType, "vlan_query_interval", vlanArg4)
-            if(value == "ok"):
-                command = command + vlanArg4
-            else:
-                retVal = "Error-145"
-                return retVal
-        elif (vlanArg3 == "query-max-response-time"):
-            # debugOutput("query-max-response-time")
-            command = command + vlanArg3 + " "
-            value = checkSanityofVariable(
-                deviceType, "vlan_query_max_response_time", vlanArg4)
-            if(value == "ok"):
-                command = command + vlanArg4
-            else:
-                retVal = "Error-146"
-                return retVal
-        elif (vlanArg3 == "report-suppression"):
-            # debugOutput("report-suppression")
-            command = command + vlanArg3
-
-        elif (vlanArg3 == "robustness-variable"):
-            # debugOutput("robustness-variable")
-            command = command + vlanArg3 + " "
-            value = checkSanityofVariable(
-                deviceType, "vlan_robustness_variable", vlanArg4)
-            if(value == "ok"):
-                command = command + vlanArg4
-            else:
-                retVal = "Error-147"
-                return retVal
-        elif (vlanArg3 == "startup-query-count"):
-            # debugOutput("startup-query-count")
-            command = command + vlanArg3 + " "
-            value = checkSanityofVariable(
-                deviceType, "vlan_startup_query_count", vlanArg4)
-            if(value == "ok"):
-                command = command + vlanArg4
-            else:
-                retVal = "Error-148"
-                return retVal
-        elif (vlanArg3 == "startup-query-interval"):
-            # debugOutput("startup-query-interval")
-            command = command + vlanArg3 + " "
-            value = checkSanityofVariable(
-                deviceType, "vlan_startup_query_interval", vlanArg4)
-            if(value == "ok"):
-                command = command + vlanArg4
-            else:
-                retVal = "Error-149"
-                return retVal
-        elif (vlanArg3 == "static-group"):
-            retVal = "Error-102"
-            return retVal
-        elif (vlanArg3 == "version"):
-            # debugOutput("version")
-            command = command + vlanArg3 + " "
-            value = checkSanityofVariable(
-                deviceType, "vlan_snooping_version", vlanArg4)
-            if(value == "ok"):
-                command = command + vlanArg4
-            else:
-                retVal = "Error-150"
-                return retVal
-        elif (vlanArg3 == "mrouter"):
-            # debugOutput("mrouter")
-            command = command + vlanArg3 + " interface "
-            if(vlanArg4 == "ethernet"):
-                command = command + vlanArg4 + " "
-                value = checkSanityofVariable(
-                    deviceType, "vlan_ethernet_interface", vlanArg5)
-                if(value == "ok"):
-                    command = command + vlanArg5
-                else:
-                    retVal = "Error-151"
-                    return retVal
-            elif(vlanArg4 == "port-aggregation"):
-                command = command + vlanArg4 + " "
-                value = checkSanityofVariable(
-                    deviceType, "vlan_portagg_number", vlanArg5)
-                if(value == "ok"):
-                    command = command + vlanArg5
-                else:
-                    retVal = "Error-152"
-                    return retVal
-            else:
-                retVal = "Error-153"
-                return retVal
-        else:
-            command = command + vlanArg3
-
-    else:
-        retVal = "Error-154"
-        return retVal
-    inner_cmd = [{'command': command, 'prompt': None, 'answer': None}]
-    cmd.extend(inner_cmd)
-    retVal = retVal + str(run_cnos_commands(module, cmd))
-    # debugOutput(command)
-    return retVal
-# EOM
-
-
-def vlagConfig(module, prompt, answer):
-
-    retVal = ''
-    # vlag config command happens here.
-    command = 'vlag '
-
-    vlagArg1 = module.params['vlagArg1']
-    vlagArg2 = module.params['vlagArg2']
-    vlagArg3 = module.params['vlagArg3']
-    vlagArg4 = module.params['vlagArg4']
-    deviceType = module.params['deviceType']
-
-    if(vlagArg1 == "enable"):
-        # debugOutput("enable")
-        command = command + vlagArg1 + " "
-
-    elif(vlagArg1 == "auto-recovery"):
-        # debugOutput("auto-recovery")
-        command = command + vlagArg1 + " "
-        value = checkSanityofVariable(
-            deviceType, "vlag_auto_recovery", vlagArg2)
-        if(value == "ok"):
-            command = command + vlagArg2
-        else:
-            retVal = "Error-160"
-            return retVal
-
-    elif(vlagArg1 == "config-consistency"):
-        # debugOutput("config-consistency")
-        command = command + vlagArg1 + " "
-        value = checkSanityofVariable(
-            deviceType, "vlag_config_consistency", vlagArg2)
-        if(value == "ok"):
-            command = command + vlagArg2
-        else:
-            retVal = "Error-161"
-            return retVal
-
-    elif(vlagArg1 == "isl"):
-        # debugOutput("isl")
-        command = command + vlagArg1 + " port-channel "
-        value = checkSanityofVariable(
-            deviceType, "vlag_port_aggregation", vlagArg2)
-        if(value == "ok"):
-            command = command + vlagArg2
-        else:
-            retVal = "Error-162"
-            return retVal
-
-    elif(vlagArg1 == "mac-address-table"):
-        # debugOutput("mac-address-table")
-        command = command + vlagArg1 + " refresh"
-
-    elif(vlagArg1 == "peer-gateway"):
-        # debugOutput("peer-gateway")
-        command = command + vlagArg1 + " "
-
-    elif(vlagArg1 == "priority"):
-        # debugOutput("priority")
-        command = command + vlagArg1 + " "
-        value = checkSanityofVariable(deviceType, "vlag_priority", vlagArg2)
-        if(value == "ok"):
-            command = command + vlagArg2
-        else:
-            retVal = "Error-163"
-            return retVal
-
-    elif(vlagArg1 == "startup-delay"):
-        # debugOutput("startup-delay")
-        command = command + vlagArg1 + " "
-        value = checkSanityofVariable(
-            deviceType, "vlag_startup_delay", vlagArg2)
-        if(value == "ok"):
-            command = command + vlagArg2
-        else:
-            retVal = "Error-164"
-            return retVal
-
-    elif(vlagArg1 == "tier-id"):
-        # debugOutput("tier-id")
-        command = command + vlagArg1 + " "
-        value = checkSanityofVariable(deviceType, "vlag_tier_id", vlagArg2)
-        if(value == "ok"):
-            command = command + vlagArg2
-        else:
-            retVal = "Error-165"
-            return retVal
-
-    elif(vlagArg1 == "vrrp"):
-        # debugOutput("vrrp")
-        command = command + vlagArg1 + " active"
-
-    elif(vlagArg1 == "instance"):
-        # debugOutput("instance")
-        command = command + vlagArg1 + " "
-        value = checkSanityofVariable(deviceType, "vlag_instance", vlagArg2)
-        if(value == "ok"):
-            command = command + vlagArg2
-            if(vlagArg3 is not None):
-                command = command + " port-channel "
-                value = checkSanityofVariable(
-                    deviceType, "vlag_port_aggregation", vlagArg3)
-                if(value == "ok"):
-                    command = command + vlagArg3
-                else:
-                    retVal = "Error-162"
-                    return retVal
-            else:
-                command = command + " enable "
-        else:
-            retVal = "Error-166"
-            return retVal
-
-    elif(vlagArg1 == "hlthchk"):
-        # debugOutput("hlthchk")
-        command = command + vlagArg1 + " "
-        value = checkSanityofVariable(
-            deviceType, "vlag_hlthchk_options", vlagArg2)
-        if(value == "ok"):
-            if(vlagArg2 == "keepalive-attempts"):
-                value = checkSanityofVariable(
-                    deviceType, "vlag_keepalive_attempts", vlagArg3)
-                if(value == "ok"):
-                    command = command + vlagArg2 + " " + vlagArg3
-                else:
-                    retVal = "Error-167"
-                    return retVal
-            elif(vlagArg2 == "keepalive-interval"):
-                value = checkSanityofVariable(
-                    deviceType, "vlag_keepalive_interval", vlagArg3)
-                if(value == "ok"):
-                    command = command + vlagArg2 + " " + vlagArg3
-                else:
-                    retVal = "Error-168"
-                    return retVal
-            elif(vlagArg2 == "retry-interval"):
-                value = checkSanityofVariable(
-                    deviceType, "vlag_retry_interval", vlagArg3)
-                if(value == "ok"):
-                    command = command + vlagArg2 + " " + vlagArg3
-                else:
-                    retVal = "Error-169"
-                    return retVal
-            elif(vlagArg2 == "peer-ip"):
-                # Here I am not taking care of IPV6 option.
-                value = checkSanityofVariable(
-                    deviceType, "vlag_peerip", vlagArg3)
-                if(value == "ok"):
-                    command = command + vlagArg2 + " " + vlagArg3
-                    if(vlagArg4 is not None):
-                        value = checkSanityofVariable(
-                            deviceType, "vlag_peerip_vrf", vlagArg4)
-                        if(value == "ok"):
-                            command = command + " vrf " + vlagArg4
-                        else:
-                            retVal = "Error-170"
-                            return retVal
-        else:
-            retVal = "Error-171"
-            return retVal
-
-    else:
-        retVal = "Error-172"
-        return retVal
-
-    # debugOutput(command)
-    cmd = [{'command': command, 'prompt': None, 'answer': None}]
-    retVal = retVal + str(run_cnos_commands(module, cmd))
-    return retVal
-# EOM
-
-# Utility Method to back up the start up config
-# This method supports only TFTP or FTP
-# Tuning of timeout parameter is pending
-
-
-=======
->>>>>>> bc84f69a
 def doStartupConfigBackUp(
         protocol, timeout, confServerIp, confPath, confServerUser,
         confServerPwd, obj):
