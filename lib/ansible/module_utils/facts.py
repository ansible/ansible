--- conflicted
+++ resolved
@@ -96,9 +96,6 @@
     _I386RE = re.compile(r'i([3456]86|86pc)')
     # For the most part, we assume that platform.dist() will tell the truth.
     # This is the fallback to handle unknowns or exceptions
-<<<<<<< HEAD
-
-=======
     OSDIST_LIST = ( ('/etc/oracle-release', 'OracleLinux'),
                     ('/etc/slackware-version', 'Slackware'),
                     ('/etc/redhat-release', 'RedHat'),
@@ -115,7 +112,6 @@
                     ('/etc/lsb-release', 'Mandriva'),
                     ('/etc/os-release', 'NA'),
                 )
->>>>>>> 70677b03
     SELINUX_MODE_DICT = { 1: 'enforcing', 0: 'permissive', -1: 'disabled' }
 
     # A list of dicts.  If there is a platform with more than one
@@ -251,157 +247,6 @@
             return
         self.facts['local'] = local
 
-
-    def file_based_facts(self):
-        # Finds
-        data = get_file_content('/etc/os-release')
-        if data:
-            if 'suse' in data.lower():
-                for line in data.splitlines():
-                    distribution = re.search("^NAME=(.*)", line)
-                    if distribution:
-                        self.facts['distribution'] = distribution.group(1).strip('"')
-                    distribution_version = re.search('^VERSION_ID="?([0-9]+\.?[0-9]*)"?', line) # example pattern are 13.04 13.0 13
-                    if distribution_version:
-                         self.facts['distribution_version'] = distribution_version.group(1)
-                    if 'open' in data.lower():
-                        release = re.search("^PRETTY_NAME=[^(]+ \(?([^)]+?)\)", line)
-                        if release:
-                            self.facts['distribution_release'] = release.groups()[0]
-                    elif 'enterprise' in data.lower():
-                         release = re.search('^VERSION_ID="?[0-9]+\.?([0-9]*)"?', line) # SLES doesn't got funny release names
-                         if release:
-                             release = release.group(1)
-                         else:
-                             release = "0" # no minor number, so it is the first release
-                         self.facts['distribution_release'] = release
-                return
-
-        data = get_file_content('/etc/SuSE-release')
-        if data:
-            if 'open' in data.lower():
-                data = data.splitlines()
-                distdata = get_file_content(path).split('\n')[0]
-                self.facts['distribution'] = distdata.split()[0]
-                for line in data:
-                    release = re.search('CODENAME *= *([^\n]+)', line)
-                    if release:
-                        self.facts['distribution_release'] = release.groups()[0].strip()
-                return
-
-            elif 'enterprise' in data.lower():
-                lines = data.splitlines()
-                distribution = lines[0].split()[0]
-                if "Server" in data:
-                    self.facts['distribution'] = "SLES"
-                elif "Desktop" in data:
-                    self.facts['distribution'] = "SLED"
-                for line in lines:
-                    release = re.search('PATCHLEVEL = ([0-9]+)', line) # SLES doesn't got funny release names
-                    if release:
-                        self.facts['distribution_release'] = release.group(1)
-                        self.facts['distribution_version'] = self.facts['distribution_version'] + '.' + release.group(1)
-                return
-
-        data = get_file_content('/etc/oracle-release')
-        if data:
-            if 'Oracle Linux' in data:
-                self.facts['distribution'] = 'Oracle Linux'
-                return
-            else:
-                self.facts['distribution'] = data.split()[0]
-                return
-
-        data = get_file_content('/etc/system-release')
-        if data:
-            if 'Amazon' in data:
-                self.facts['distribution'] = 'Amazon'
-                self.facts['distribution_version'] = data.split()[-1]
-                return
-
-        data = get_file_content('/etc/openwrt_release')
-        if data:
-            if 'OpenWrt' in data:
-                self.facts['distribution'] = 'OpenWrt'
-                version = re.search('DISTRIB_RELEASE="(.*)"', data)
-                if version:
-                    self.facts['distribution_version'] = version.groups()[0]
-                release = re.search('DISTRIB_CODENAME="(.*)"', data)
-                if release:
-                    self.facts['distribution_release'] = release.groups()[0]
-                return
-
-        data = get_file_content('/etc/alpine-release')
-        if data:
-            self.facts['distribution'] = 'Alpine'
-            self.facts['distribution_version'] = data
-            return
-
-        data = get_file_content('/etc/release')
-        if data:
-            data = data.split('\n')[0]
-            if 'Solaris' in data:
-                ora_prefix = ''
-                if 'Oracle Solaris' in data:
-                    data = data.replace('Oracle ','')
-                    ora_prefix = 'Oracle '
-                self.facts['distribution'] = data.split()[0]
-                self.facts['distribution_version'] = data.split()[1]
-                self.facts['distribution_release'] = ora_prefix + data
-                return
-
-                uname_rc, uname_out, uname_err = module.run_command(['uname', '-v'])
-                distribution_version = None
-
-                if 'SmartOS' in data:
-                    self.facts['distribution'] = 'SmartOS'
-                    if os.path.exists('/etc/product'):
-                        product_data = dict([l.split(': ', 1) for l in get_file_content('/etc/product').split('\n') if ': ' in l])
-                        if 'Image' in product_data:
-                            distribution_version = product_data.get('Image').split()[-1]
-                elif 'OpenIndiana' in data:
-                    self.facts['distribution'] = 'OpenIndiana'
-                elif 'OmniOS' in data:
-                    self.facts['distribution'] = 'OmniOS'
-                    distribution_version = data.split()[-1]
-                elif uname_rc == 0 and 'NexentaOS_' in uname_out:
-                    self.facts['distribution'] = 'Nexenta'
-                    distribution_version = data.split()[-1].lstrip('v')
-
-                if self.facts['distribution'] in ('SmartOS', 'OpenIndiana', 'OmniOS', 'Nexenta'):
-                    self.facts['distribution_release'] = data.strip()
-                    if distribution_version is not None:
-                        self.facts['distribution_version'] = distribution_version
-                    elif uname_rc == 0:
-                        self.facts['distribution_version'] = uname_out.split('\n')[0].strip()
-                    return
-
-
-        data = get_file_content('/etc/lsb-release')
-        if data:
-            if 'Mandriva' in data:
-                version = re.search('DISTRIB_RELEASE="(.*)"', data)
-                if version:
-                    self.facts['distribution_version'] = version.groups()[0]
-                release = re.search('DISTRIB_CODENAME="(.*)"', data)
-                if release:
-                    self.facts['distribution_release'] = release.groups()[0]
-                self.facts['distribution'] = 'Mandriva'
-                return
-
-        data = get_file_content('/etc/redhat-release')
-        if data:
-            if 'Red Hat' in data:
-                self.facts['distribution'] = 'Red Hat'
-                return
-            elif data != 'nil':
-                self.facts['distribution'] = data.split()[0]
-                return
-
-
-
-
-
     # platform.dist() is deprecated in 2.6
     # in 2.6 and newer, you should use platform.linux_distribution()
     def get_distribution_facts(self):
@@ -421,20 +266,12 @@
 
         # TODO: Rewrite this to use the function references in a dict pattern
         # as it's much cleaner than this massive if-else
-
-        dist = platform.dist()
-        self.facts['distribution'] = dist[0].capitalize() or 'NA'
-        self.facts['distribution_version'] = dist[1] or 'NA'
-        self.facts['distribution_major_version'] = dist[1].split('.')[0] or 'NA'
-        self.facts['distribution_release'] = dist[2] or 'NA'
-
         if self.facts['system'] == 'AIX':
             self.facts['distribution'] = 'AIX'
             rc, out, err = module.run_command("/usr/bin/oslevel")
             data = out.split('.')
             self.facts['distribution_version'] = data[0]
             self.facts['distribution_release'] = data[1]
-
         elif self.facts['system'] == 'HP-UX':
             self.facts['distribution'] = 'HP-UX'
             rc, out, err = module.run_command("/usr/sbin/swlist |egrep 'HPUX.*OE.*[AB].[0-9]+\.[0-9]+'", use_unsafe_shell=True)
@@ -442,25 +279,19 @@
             if data:
                 self.facts['distribution_version'] = data.groups()[0]
                 self.facts['distribution_release'] = data.groups()[1]
-
         elif self.facts['system'] == 'Darwin':
             self.facts['distribution'] = 'MacOSX'
             rc, out, err = module.run_command("/usr/bin/sw_vers -productVersion")
             data = out.split()[-1]
             self.facts['distribution_version'] = data
-
         elif self.facts['system'] == 'FreeBSD':
             self.facts['distribution'] = 'FreeBSD'
             self.facts['distribution_release'] = platform.release()
             self.facts['distribution_version'] = platform.version()
-<<<<<<< HEAD
-
-=======
         elif self.facts['system'] == 'NetBSD':
             self.facts['distribution'] = 'NetBSD'
             self.facts['distribution_release'] = platform.release()
             self.facts['distribution_version'] = platform.version()
->>>>>>> 70677b03
         elif self.facts['system'] == 'OpenBSD':
             self.facts['distribution'] = 'OpenBSD'
             self.facts['distribution_release'] = platform.release()
@@ -470,22 +301,7 @@
                 self.facts['distribution_version'] = match.groups()[0]
             else:
                 self.facts['distribution_version'] = 'release'
-
-
-        elif self.facts['distribution'] == 'Debian':
-            try:
-                self.get_lsb_facts()
-                self.facts['distribution_release'] = self.facts['lsb']['codename']
-            except:
-                data = get_file_content('/etc/os-release')
-                if 'Debian' in data or 'Raspbian' in data:
-                    release = re.search("PRETTY_NAME=[^(]+ \(?([^)]+?)\)", data)
-                    if release:
-                        self.facts['distribution_release'] = release.groups()[0]
         else:
-<<<<<<< HEAD
-            self.file_based_facts()
-=======
             dist = platform.dist()
             self.facts['distribution'] = dist[0].capitalize() or 'NA'
             self.facts['distribution_version'] = dist[1] or 'NA'
@@ -561,11 +377,32 @@
                                 self.facts['distribution_version'] = data.split()[1]
                                 self.facts['distribution_release'] = ora_prefix + data
                                 break
->>>>>>> 70677b03
-
-
-<<<<<<< HEAD
-=======
+
+                            uname_rc, uname_out, uname_err = module.run_command(['uname', '-v'])
+                            distribution_version = None
+                            if 'SmartOS' in data:
+                                self.facts['distribution'] = 'SmartOS'
+                                if os.path.exists('/etc/product'):
+                                    product_data = dict([l.split(': ', 1) for l in get_file_content('/etc/product').split('\n') if ': ' in l])
+                                    if 'Image' in product_data:
+                                        distribution_version = product_data.get('Image').split()[-1]
+                            elif 'OpenIndiana' in data:
+                                self.facts['distribution'] = 'OpenIndiana'
+                            elif 'OmniOS' in data:
+                                self.facts['distribution'] = 'OmniOS'
+                                distribution_version = data.split()[-1]
+                            elif uname_rc == 0 and 'NexentaOS_' in uname_out:
+                                self.facts['distribution'] = 'Nexenta'
+                                distribution_version = data.split()[-1].lstrip('v')
+
+                            if self.facts['distribution'] in ('SmartOS', 'OpenIndiana', 'OmniOS', 'Nexenta'):
+                                self.facts['distribution_release'] = data.strip()
+                                if distribution_version is not None:
+                                    self.facts['distribution_version'] = distribution_version
+                                elif uname_rc == 0:
+                                    self.facts['distribution_version'] = uname_out.split('\n')[0].strip()
+                                break
+
                         elif name == 'SuSE':
                             data = get_file_content(path)
                             if 'suse' in data.lower():
@@ -649,7 +486,6 @@
                                     self.facts['distribution_release'] = release.group(1).strip('"')
                     else:
                         self.facts['distribution'] = name
->>>>>>> 70677b03
         machine_id = get_file_content("/var/lib/dbus/machine-id") or get_file_content("/etc/machine-id")
         if machine_id:
             machine_id = machine_id.split('\n')[0]
@@ -657,8 +493,6 @@
         self.facts['os_family'] = self.facts['distribution']
         if self.facts['distribution'] in OS_FAMILY:
             self.facts['os_family'] = OS_FAMILY[self.facts['distribution']]
-
-
 
     def get_cmdline(self):
         data = get_file_content('/proc/cmdline')
