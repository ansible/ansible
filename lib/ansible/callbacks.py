--- conflicted
+++ resolved
@@ -82,24 +82,6 @@
 LOG_LOCK = open(log_lockfile(), 'w')
 
 def log_flock(runner):
-<<<<<<< HEAD
-    fcntl.lockf(LOG_LOCK, fcntl.LOCK_EX)
-    if runner is not None:
-        try:
-            fcntl.lockf(runner.output_lockfile, fcntl.LOCK_EX)
-        except OSError, e:
-            # already got closed?
-            pass
-
-def log_unflock(runner):
-    fcntl.lockf(LOG_LOCK, fcntl.LOCK_UN)
-    if runner is not None:
-        try:
-            fcntl.lockf(runner.output_lockfile, fcntl.LOCK_UN)
-        except OSError, e:
-            # already got closed?
-            pass
-=======
     if runner is not None:
         try:
             fcntl.lockf(runner.output_lockfile, fcntl.LOCK_EX)
@@ -125,7 +107,6 @@
             fcntl.lockf(LOG_LOCK, fcntl.LOCK_UN)
         except OSError:
             pass
->>>>>>> ddb09f11
 
 def set_play(callback, play):
     ''' used to notify callback plugins of context '''
