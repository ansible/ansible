--- conflicted
+++ resolved
@@ -51,7 +51,7 @@
 
 # The number of seconds a cache file is considered valid. After this many
 # seconds, a new API call will be made, and the cache file will be updated.
-<<<<<<< HEAD
+# To disable the cache, set this value to 0
 cache_max_age = 300
 
 # The following sections describe specific AWS account profiles and can
@@ -80,8 +80,4 @@
 #
 #[aws2]
 #key = <access key>
-#secret = <secret access key>
-=======
-# To disable the cache, set this value to 0
-cache_max_age = 300
->>>>>>> 713657d6
+#secret = <secret access key>